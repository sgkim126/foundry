// Copyright 2018-2020 Kodebox, Inc.
// This file is part of CodeChain.
//
// This program is free software: you can redistribute it and/or modify
// it under the terms of the GNU Affero General Public License as
// published by the Free Software Foundation, either version 3 of the
// License, or (at your option) any later version.
//
// This program is distributed in the hope that it will be useful,
// but WITHOUT ANY WARRANTY; without even the implied warranty of
// MERCHANTABILITY or FITNESS FOR A PARTICULAR PURPOSE.  See the
// GNU Affero General Public License for more details.
//
// You should have received a copy of the GNU Affero General Public License
// along with this program.  If not, see <https://www.gnu.org/licenses/>.

use super::MessageID;
use ccore::Evidence;
use coordinator::types::Transaction;
use ctypes::Header;
use rlp::{DecoderError, Encodable, Rlp, RlpStream};

#[derive(Debug)]
pub enum ResponseMessage {
    Headers(Vec<Header>),
    Bodies(Vec<(Vec<Evidence>, Vec<Transaction>)>),
    StateChunk(Vec<Vec<u8>>),
}

impl Encodable for ResponseMessage {
    fn rlp_append(&self, s: &mut RlpStream) {
        match self {
            ResponseMessage::Headers(headers) => {
                s.append_list(headers);
            }
            ResponseMessage::Bodies(bodies) => {
                s.begin_list(1);

                let uncompressed = {
                    let mut inner_list = RlpStream::new_list(bodies.len());
                    bodies.iter().for_each(|(evidences, transactions)| {
                        inner_list.begin_list(2);
                        inner_list.append_list(evidences);
                        inner_list.append_list(transactions);
                    });
                    inner_list.out()
                };

                let compressed = {
                    // TODO: Cache the Encoder object
                    let mut snappy_encoder = snap::Encoder::new();
                    snappy_encoder.compress_vec(&uncompressed).expect("Compression always succeed")
                };

                s.append(&compressed);
            }
            ResponseMessage::StateChunk(chunks) => {
                s.append_list::<Vec<u8>, Vec<u8>>(chunks);
            }
        };
    }
}

impl ResponseMessage {
    pub fn message_id(&self) -> MessageID {
        match self {
            ResponseMessage::Headers {
                ..
            } => MessageID::Headers,
            ResponseMessage::Bodies(..) => MessageID::Bodies,
            ResponseMessage::StateChunk {
                ..
            } => MessageID::StateChunk,
        }
    }

    pub fn decode(id: MessageID, rlp: &Rlp<'_>) -> Result<Self, DecoderError> {
        let message = match id {
            MessageID::Headers => ResponseMessage::Headers(rlp.as_list()?),
            MessageID::Bodies => {
                let item_count = rlp.item_count()?;
                if item_count != 1 {
                    return Err(DecoderError::RlpIncorrectListLen {
                        got: item_count,
                        expected: 1,
                    })
                }

                let compressed: Vec<u8> = rlp.val_at(0)?;
                let uncompressed = {
                    // TODO: Cache the Decoder object
                    let mut snappy_decoder = snap::Decoder::new();
                    snappy_decoder.decompress_vec(&compressed).map_err(|err| {
                        cwarn!(SYNC, "Decompression failed while decoding a body response: {}", err);
                        DecoderError::Custom("Invalid compression format")
                    })?
                };

                let uncompressed_rlp = Rlp::new(&uncompressed);

                let mut bodies = Vec::new();
                for item in uncompressed_rlp.into_iter() {
                    let evidences = item.list_at(0)?;
                    let transactions = item.list_at(1)?;
                    bodies.push((evidences, transactions));
                }
                ResponseMessage::Bodies(bodies)
            }
            MessageID::StateChunk => ResponseMessage::StateChunk(rlp.as_list()?),
            _ => return Err(DecoderError::Custom("Unknown message id detected")),
        };

        Ok(message)
    }
}

#[cfg(test)]
mod tests {
    use coordinator::types::Transaction;
    use ctypes::Header;
    use rlp::{Encodable, Rlp};

    use super::{MessageID, ResponseMessage};

    pub fn decode_bytes(id: MessageID, bytes: &[u8]) -> ResponseMessage {
        let rlp = Rlp::new(bytes);
        ResponseMessage::decode(id, &rlp).unwrap()
    }

    /// For a type that does not have PartialEq, uses Debug instead.
    fn assert_eq_by_debug<T: std::fmt::Debug>(a: &T, b: &T) {
        assert_eq!(format!("{:?}", a), format!("{:?}", b));
    }

    #[test]
    fn headers_message_rlp() {
        let headers = vec![Header::default()];
        headers.iter().for_each(|header| {
            header.hash();
        });

        let message = ResponseMessage::Headers(headers);
        assert_eq_by_debug(&message, &decode_bytes(message.message_id(), message.rlp_bytes().as_ref()))
    }

    #[test]
    fn bodies_message_rlp() {
<<<<<<< HEAD
        let message = ResponseMessage::Bodies(vec![(vec![], vec![])]);
        assert_eq!(message, decode_bytes(message.message_id(), message.rlp_bytes().as_ref()));

        let tx = Transaction::new("sample".to_string(), vec![1, 2, 3, 4, 5]);

        let message = ResponseMessage::Bodies(vec![(vec![], vec![tx])]);
        assert_eq!(message, decode_bytes(message.message_id(), message.rlp_bytes().as_ref()));
=======
        let message = ResponseMessage::Bodies(vec![vec![]]);
        assert_eq_by_debug(&message, &decode_bytes(message.message_id(), message.rlp_bytes().as_ref()));

        let tx = UnverifiedTransaction::new(
            Transaction {
                seq: 0,
                fee: 10,
                action: Action::Pay {
                    receiver: Public::random(),
                    quantity: 64,
                },
                network_id: "tc".into(),
            },
            Signature::default(),
            Public::random(),
        );

        let message = ResponseMessage::Bodies(vec![vec![tx]]);
        assert_eq_by_debug(&message, &decode_bytes(message.message_id(), message.rlp_bytes().as_ref()));
>>>>>>> be7701da
    }

    #[test]
    fn state_chunk_message_rlp() {
        let message = ResponseMessage::StateChunk(vec![]);
        assert_eq_by_debug(&message, &decode_bytes(message.message_id(), message.rlp_bytes().as_ref()));
    }
}<|MERGE_RESOLUTION|>--- conflicted
+++ resolved
@@ -145,35 +145,13 @@
 
     #[test]
     fn bodies_message_rlp() {
-<<<<<<< HEAD
         let message = ResponseMessage::Bodies(vec![(vec![], vec![])]);
-        assert_eq!(message, decode_bytes(message.message_id(), message.rlp_bytes().as_ref()));
+        assert_eq_by_debug(&message, &decode_bytes(message.message_id(), message.rlp_bytes().as_ref()));
 
         let tx = Transaction::new("sample".to_string(), vec![1, 2, 3, 4, 5]);
 
         let message = ResponseMessage::Bodies(vec![(vec![], vec![tx])]);
-        assert_eq!(message, decode_bytes(message.message_id(), message.rlp_bytes().as_ref()));
-=======
-        let message = ResponseMessage::Bodies(vec![vec![]]);
         assert_eq_by_debug(&message, &decode_bytes(message.message_id(), message.rlp_bytes().as_ref()));
-
-        let tx = UnverifiedTransaction::new(
-            Transaction {
-                seq: 0,
-                fee: 10,
-                action: Action::Pay {
-                    receiver: Public::random(),
-                    quantity: 64,
-                },
-                network_id: "tc".into(),
-            },
-            Signature::default(),
-            Public::random(),
-        );
-
-        let message = ResponseMessage::Bodies(vec![vec![tx]]);
-        assert_eq_by_debug(&message, &decode_bytes(message.message_id(), message.rlp_bytes().as_ref()));
->>>>>>> be7701da
     }
 
     #[test]
