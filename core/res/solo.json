--- conflicted
+++ resolved
@@ -37,21 +37,5 @@
     "parentHash": "0x0000000000000000000000000000000000000000000000000000000000000000",
     "extraData": "0x"
   },
-<<<<<<< HEAD
   "appState": ""
-=======
-  "accounts": {
-    "tccqyqqqqqqqqqqqqqqqqqqqqqqqqqqqqqqqqqqqqqqqqqqqqqqqqqqzzut2uq": { "balance": "1000000", "seq": "0" },
-    "tccqyqqqqqqqqqqqqqqqqqqqqqqqqqqqqqqqqqqqqqqqqqqqqqqqqqqy7ng0qh": { "balance": "1000000", "seq": "0" },
-    "tccqyqqqqqqqqqqqqqqqqqqqqqqqqqqqqqqqqqqqqqqqqqqqqqqqqqqxdkfvn6": { "balance": "1000000", "seq": "0" },
-    "tccqyqqqqqqqqqqqqqqqqqqqqqqqqqqqqqqqqqqqqqqqqqqqqqqqqqqg0dw93s": { "balance": "1000000", "seq": "0" },
-    "tccqyqqqqqqqqqqqqqqqqqqqqqqqqqqqqqqqqqqqqqqqqqqqqqqqqqq2ug0xza": { "balance": "1000000" },
-    "tccqyqqqqqqqqqqqqqqqqqqqqqqqqqqqqqqqqqqqqqqqqqqqqqqqqqqvq8vr72": { "balance": "1000000" },
-    "tccqyqqqqqqqqqqqqqqqqqqqqqqqqqqqqqqqqqqqqqqqqqqqqqqqqqqwnzdqd8": { "balance": "1000000" },
-    "tccqyqqqqqqqqqqqqqqqqqqqqqqqqqqqqqqqqqqqqqqqqqqqqqqqqqqsycz367": { "balance": "1000000" },
-    "tccqyqqqqqqqqqqqqqqqqqqqqqqqqqqqqqqqqqqqqqqqqqqqqqqqqqqjharjfn": { "balance": "1000000" },
-    "tccq8t6d5nxsd7pckgnswusmq6sdzu76kxa808t6m3gtygltrjqeeqncfggwh3": { "balance": "10000000000000000000", "seq": "0" }
-  },
-  "shards": 1
->>>>>>> 096dd3c4
 }