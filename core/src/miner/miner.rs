// Copyright 2018-2020 Kodebox, Inc.
// This file is part of CodeChain.
//
// This program is free software: you can redistribute it and/or modify
// it under the terms of the GNU Affero General Public License as
// published by the Free Software Foundation, either version 3 of the
// License, or (at your option) any later version.
//
// This program is distributed in the hope that it will be useful,
// but WITHOUT ANY WARRANTY; without even the implied warranty of
// MERCHANTABILITY or FITNESS FOR A PARTICULAR PURPOSE.  See the
// GNU Affero General Public License for more details.
//
// You should have received a copy of the GNU Affero General Public License
// along with this program.  If not, see <https://www.gnu.org/licenses/>.

use super::mem_pool::{Error as MemPoolError, MemPool};
use super::{MinerService, MinerStatus};
use crate::account_provider::{AccountProvider, Error as AccountProviderError};
use crate::block::{ClosedBlock, IsBlock};
use crate::client::{BlockChainClient, BlockChainTrait, BlockProducer, EngineInfo, ImportBlock, TermInfo};
use crate::consensus::{ConsensusEngine, EngineType};
use crate::error::Error;
use crate::scheme::Scheme;
use crate::transaction::PendingTransactions;
use crate::types::{BlockId, TransactionId};
<<<<<<< HEAD
use ckey::Address;
use coordinator::traits::{BlockExecutor, TxFilter};
use coordinator::types::{Transaction, TxOrigin};
use cstate::TopLevelState;
use ctypes::errors::HistoryError;
=======
use ckey::{Ed25519Private as Private, Ed25519Public as Public, Password, PlatformAddress};
use cstate::{FindDoubleVoteHandler, TopLevelState, TopStateView};
use ctypes::errors::HistoryError;
use ctypes::transaction::{IncompleteTransaction, Transaction};
>>>>>>> 096dd3c4
use ctypes::{BlockHash, TxHash};
use kvdb::KeyValueDB;
use parking_lot::{Mutex, RwLock};
use primitives::Bytes;
<<<<<<< HEAD
=======
use rlp::Encodable;
use std::borrow::Borrow;
use std::collections::HashSet;
use std::convert::TryInto;
use std::iter::FromIterator;
>>>>>>> 096dd3c4
use std::ops::Range;
use std::sync::atomic::{AtomicBool, Ordering};
use std::sync::Arc;
use std::time::{Duration, Instant};

/// Configures the behaviour of the miner.
#[derive(Debug, PartialEq)]
pub struct MinerOptions {
    /// Reseal on receipt of new external transactions.
    pub reseal_on_external_transaction: bool,
    /// Reseal on receipt of new local transactions.
    pub reseal_on_own_transaction: bool,
    /// Minimum period between transaction-inspired reseals.
    pub reseal_min_period: Duration,
    /// Disable the reseal timer
    pub no_reseal_timer: bool,
    /// Maximum size of the mem pool.
    pub mem_pool_size: usize,
    /// Maximum memory usage of transactions in the queue (current / future).
    pub mem_pool_memory_limit: Option<usize>,
    /// A value which is used to check whether a new transaciton can replace a transaction in the memory pool with the same signer and seq.
    /// If the fee of the new transaction is `new_fee` and the fee of the transaction in the memory pool is `old_fee`,
    /// then `new_fee > old_fee + old_fee >> mem_pool_fee_bump_shift` should be satisfied to replace.
    /// Local transactions ignore this option.
    pub mem_pool_fee_bump_shift: usize,
}

impl Default for MinerOptions {
    fn default() -> Self {
        MinerOptions {
            reseal_on_external_transaction: true,
            reseal_on_own_transaction: true,
            reseal_min_period: Duration::from_secs(2),
            no_reseal_timer: false,
            mem_pool_size: 8192,
            mem_pool_memory_limit: Some(2 * 1024 * 1024),
            mem_pool_fee_bump_shift: 3,
        }
    }
}

#[derive(Debug, Default, Clone)]
pub struct AuthoringParams {
    pub author: Public,
    pub extra_data: Bytes,
}

type TransactionListener = Box<dyn Fn(&[TxHash]) + Send + Sync>;

pub struct Miner {
    mem_pool: Arc<RwLock<MemPool>>,
    transaction_listener: RwLock<Vec<TransactionListener>>,
    next_allowed_reseal: Mutex<Instant>,
    params: RwLock<AuthoringParams>,
    engine: Arc<dyn ConsensusEngine>,
    options: MinerOptions,
    sealing_enabled: AtomicBool,
<<<<<<< HEAD
    block_executor: Arc<dyn BlockExecutor>,
=======

    accounts: Arc<AccountProvider>,
    malicious_users: RwLock<HashSet<Public>>,
    immune_users: RwLock<HashSet<Public>>,
>>>>>>> 096dd3c4
}

impl Miner {
    pub fn new<C: 'static + BlockExecutor + TxFilter>(
        options: MinerOptions,
        scheme: &Scheme,
        db: Arc<dyn KeyValueDB>,
        coordinator: Arc<C>,
    ) -> Arc<Self> {
        Arc::new(Self::new_raw(options, scheme, db, coordinator))
    }

    pub fn with_scheme_for_test<C: 'static + BlockExecutor + TxFilter>(
        scheme: &Scheme,
        db: Arc<dyn KeyValueDB>,
        coordinator: Arc<C>,
    ) -> Self {
        Self::new_raw(Default::default(), scheme, db, coordinator)
    }

    fn new_raw<C: 'static + BlockExecutor + TxFilter>(
        options: MinerOptions,
        scheme: &Scheme,
        db: Arc<dyn KeyValueDB>,
        coordinator: Arc<C>,
    ) -> Self {
        let mem_limit = options.mem_pool_memory_limit.unwrap_or_else(usize::max_value);
        let mem_pool =
            Arc::new(RwLock::new(MemPool::with_limits(options.mem_pool_size, mem_limit, db, coordinator.clone())));

        Self {
            mem_pool,
            transaction_listener: RwLock::new(vec![]),
            next_allowed_reseal: Mutex::new(Instant::now()),
            params: RwLock::new(AuthoringParams::default()),
            engine: scheme.engine.clone(),
            options,
            sealing_enabled: AtomicBool::new(true),
            block_executor: coordinator,
        }
    }

    pub fn recover_from_db(&self) {
        self.mem_pool.write().recover_from_db();
    }

    /// Set a callback to be notified about imported transactions' hashes.
    pub fn add_transactions_listener(&self, f: Box<dyn Fn(&[TxHash]) + Send + Sync>) {
        self.transaction_listener.write().push(f);
    }

    pub fn get_options(&self) -> &MinerOptions {
        &self.options
    }

    fn add_transactions_to_pool<C: BlockChainTrait + EngineInfo>(
        &self,
        client: &C,
        transactions: Vec<Transaction>,
        origin: TxOrigin,
        mem_pool: &mut MemPool,
    ) -> Vec<Result<(), Error>> {
        let current_block_number = client.chain_info().best_block_number;
        let current_timestamp = client.chain_info().best_block_timestamp;
        let mut inserted = Vec::with_capacity(transactions.len());
        let mut to_insert = Vec::new();
        let mut tx_hashes = Vec::new();

        let intermediate_results: Vec<Result<(), Error>> = transactions
            .into_iter()
            .map(|tx| {
                let hash = tx.hash();
<<<<<<< HEAD
=======
                // FIXME: Refactoring is needed. recover_public is calling in verify_transaction_unordered.
                let signer_public = tx.signer_public();
                if default_origin.is_local() {
                    self.immune_users.write().insert(signer_public);
                }

                let origin = if self.accounts.has_account(&signer_public).unwrap_or_default() {
                    TxOrigin::Local
                } else {
                    default_origin
                };

                if self.malicious_users.read().contains(&signer_public) {
                    // FIXME: just to skip, think about another way.
                    return Ok(())
                }
>>>>>>> 096dd3c4
                if client.transaction_block(&TransactionId::Hash(hash)).is_some() {
                    cdebug!(MINER, "Rejected transaction {:?}: already in the blockchain", hash);
                    Err(HistoryError::TransactionAlreadyImported.into())
                } else {
                    to_insert.push(tx);
                    tx_hashes.push(hash);
                    Ok(())
                }
<<<<<<< HEAD
=======
                let immune_users = self.immune_users.read();
                let tx: VerifiedTransaction = tx
                    .verify_basic()
                    .map_err(From::from)
                    .and_then(|_| {
                        let common_params = client.common_params(best_header.hash().into()).unwrap();
                        self.engine.verify_transaction_with_params(&tx, &common_params)
                    })
                    .and_then(|_| Ok(tx.try_into()?))
                    .map_err(|e| {
                        match e {
                            Error::Syntax(_) if !origin.is_local() && !immune_users.contains(&signer_public) => {
                                self.malicious_users.write().insert(signer_public);
                            }
                            _ => {}
                        }
                        cdebug!(MINER, "Rejected transaction {:?} with error {:?}", hash, e);
                        e
                    })?;

                let tx_hash = tx.hash();

                to_insert.push(MemPoolInput::new(tx, origin));
                tx_hashes.push(tx_hash);
                Ok(())
>>>>>>> 096dd3c4
            })
            .collect();

        let insertion_results = mem_pool.add(to_insert, origin, current_block_number, current_timestamp);

        debug_assert_eq!(insertion_results.len(), intermediate_results.iter().filter(|r| r.is_ok()).count());
        let mut insertion_results_index = 0;
        let results = intermediate_results
            .into_iter()
            .map(|res| match res {
                Err(e) => Err(e),
                Ok(()) => {
                    let idx = insertion_results_index;
                    insertion_results[idx].clone().map_err(MemPoolError::into_core_error)?;
                    inserted.push(tx_hashes[idx]);
                    insertion_results_index += 1;
                    Ok(())
                }
            })
            .collect();

        for listener in &*self.transaction_listener.read() {
            listener(&inserted);
        }

        results
    }

    pub fn delete_all_pending_transactions(&self) {
        let mut mem_pool = self.mem_pool.write();
        mem_pool.remove_all();
    }

    /// Prepares new block for sealing including top transactions from queue and seal it.
    fn prepare_and_seal_block<C: BlockChainTrait + BlockProducer + EngineInfo + TermInfo>(
        &self,
        parent_block_id: BlockId,
        chain: &C,
    ) -> Result<Option<ClosedBlock>, Error> {
<<<<<<< HEAD
        let (transactions, mut open_block) = {
            ctrace!(MINER, "prepare_block: No existing work - making new block");
            let params = self.params.read().clone();
            let open_block = chain.prepare_open_block(parent_block_id, params.author, params.extra_data);
            let header = open_block.block().header();
            let parent_hash = *header.parent_hash();
            let max_body_size = chain.consensus_params(parent_hash.into()).unwrap().max_body_size();
            const DEFAULT_RANGE: Range<u64> = 0..::std::u64::MAX;

            // NOTE: This lock should be acquired after `prepare_open_block` to prevent deadlock
            let mem_pool = self.mem_pool.read();
            // TODO: Create a gas_limit parameter and use it
            let transactions = mem_pool.top_transactions(max_body_size, max_body_size, DEFAULT_RANGE).transactions;

            (transactions, open_block)
=======
        let (transactions, mut open_block, block_number, block_tx_signer, block_tx_seq) = {
            ctrace!(MINER, "prepare_block: No existing work - making new block");
            let params = self.params.read().clone();
            let open_block = chain.prepare_open_block(parent_block_id, params.author, params.extra_data);
            let (block_number, parent_hash) = {
                let header = open_block.block().header();
                let block_number = header.number();
                let parent_hash = *header.parent_hash();
                (block_number, parent_hash)
            };
            let max_body_size = chain.common_params(parent_hash.into()).unwrap().max_body_size();
            const DEFAULT_RANGE: Range<u64> = 0..u64::MAX;

            // NOTE: This lock should be acquired after `prepare_open_block` to prevent deadlock
            let mem_pool = self.mem_pool.read();

            let mut transactions = Vec::default();
            let (block_tx_signer, block_tx_seq) =
                if let Some(action) = self.engine.open_block_action(open_block.block())? {
                    ctrace!(MINER, "Enqueue a transaction to open block");
                    // TODO: This generates a new random account to make the transaction.
                    // It should use the block signer.
                    let tx_signer = Private::random();
                    let seq = open_block.state().seq(&tx_signer.public_key())?;
                    let tx = Transaction {
                        network_id: chain.network_id(),
                        action,
                        seq,
                        fee: 0,
                    };
                    let verified_tx = VerifiedTransaction::new_with_sign(tx, &tx_signer);
                    transactions.push(verified_tx);
                    (Some(tx_signer), Some(seq + 1))
                } else {
                    (None, None)
                };
            let open_transaction_size = transactions.iter().map(|tx| tx.rlp_bytes().len()).sum();
            assert!(max_body_size > open_transaction_size);
            let mut pending_transactions =
                mem_pool.top_transactions(max_body_size - open_transaction_size, DEFAULT_RANGE).transactions;
            transactions.append(&mut pending_transactions);

            (transactions, open_block, block_number, block_tx_signer, block_tx_seq)
>>>>>>> 096dd3c4
        };

        let parent_header = {
            let parent_hash = open_block.header().parent_hash();
            chain.block_header(&BlockId::Hash(*parent_hash)).expect("Parent header MUST exist")
        };

        assert!(self.engine.seals_internally(), "If a signer is not prepared, prepare_block should not be called");
        let seal = self.engine.generate_seal(None, &parent_header.decode());
        if let Some(seal_bytes) = seal.seal_fields() {
            open_block.seal(seal_bytes).expect("Sealing always success");
        } else {
            return Ok(None)
        }

<<<<<<< HEAD
        let evidences = self.engine.fetch_evidences();

        let block_executor = &*self.block_executor;
=======
        let mut invalid_transactions = Vec::new();

        let mut tx_count: usize = 0;
        let tx_total = transactions.len();
        let mut invalid_tx_users = HashSet::new();

        for tx in transactions {
            let signer_public = tx.signer_public();
            if self.malicious_users.read().contains(&signer_public) {
                invalid_transactions.push(tx.hash());
                continue
            }
            if invalid_tx_users.contains(&signer_public) {
                // The previous transaction has failed
                continue
            }

            let hash = tx.hash();
            let start = Instant::now();
            // Check whether transaction type is allowed for sender
            let result = open_block.push_transaction(tx, chain, parent_header.number(), parent_header.timestamp());

            match result {
                // already have transaction - ignore
                Err(Error::History(HistoryError::TransactionAlreadyImported)) => {}
                Err(e) => {
                    invalid_tx_users.insert(signer_public);
                    invalid_transactions.push(hash);
                    cinfo!(
                        MINER,
                        "Error adding transaction to block: number={}. tx_hash={:?}, Error: {:?}",
                        block_number,
                        hash,
                        e
                    );
                }
                Ok(()) => {
                    let took = start.elapsed();
                    ctrace!(MINER, "Adding transaction {:?} took {:?}", hash, took);
                    tx_count += 1;
                } // imported ok
            }
        }
        cdebug!(MINER, "Pushed {}/{} transactions", tx_count, tx_total);

        let actions = self.engine.close_block_actions(open_block.block()).map_err(|e| {
            warn!("Encountered error on closing the block: {}", e);
            e
        })?;
        if !actions.is_empty() {
            ctrace!(MINER, "Enqueue {} transactions to close block", actions.len());
            // TODO: This generates a new random account to make the transaction.
            // It should use the block signer.
            let tx_signer = block_tx_signer.unwrap_or_else(Private::random);
            let mut seq = block_tx_seq.map(Ok).unwrap_or_else(|| open_block.state().seq(&tx_signer.public_key()))?;
            for action in actions {
                let tx = Transaction {
                    network_id: chain.network_id(),
                    action,
                    seq,
                    fee: 0,
                };
                seq += 1;
                let tx = VerifiedTransaction::new_with_sign(tx, &tx_signer);
                // TODO: The current code can insert more transactions than size limit.
                // It should be fixed to pre-calculate the maximum size of the close transactions and prevent the size overflow.
                open_block.push_transaction(tx, chain, parent_header.number(), parent_header.timestamp())?;
            }
        }
        let block = open_block.close()?;

        let fetch_seq = |p: &Public| chain.latest_seq(p);
>>>>>>> 096dd3c4

        open_block.open(block_executor, evidences)?;
        open_block.execute_transactions(block_executor, transactions)?;
        let closed_block = open_block.close(block_executor)?;
        Ok(Some(closed_block))
    }

    /// Attempts to perform internal sealing (one that does not require work) and handles the result depending on the type of Seal.
    fn import_block_internally<C>(&self, chain: &C, block: ClosedBlock) -> bool
    where
        C: BlockChainTrait + ImportBlock, {
        assert!(self.engine.seals_internally());

        if self.engine.is_proposal(block.header()) {
            self.engine.proposal_generated(&block);
        }

        chain.import_generated_block(&block).is_ok()
    }

    /// Are we allowed to do a non-mandatory reseal?
    fn transaction_reseal_allowed(&self) -> bool {
        self.sealing_enabled.load(Ordering::Relaxed) && (Instant::now() > *self.next_allowed_reseal.lock())
    }
}

impl MinerService for Miner {
    type State = TopLevelState;

    fn status(&self) -> MinerStatus {
        let status = self.mem_pool.read().status();
        MinerStatus {
            transactions_in_pending_queue: status.pending,
        }
    }

    fn authoring_params(&self) -> AuthoringParams {
        self.params.read().clone()
    }

<<<<<<< HEAD
    fn set_author(&self, ap: Arc<AccountProvider>, address: Address) -> Result<(), AccountProviderError> {
        self.params.write().author = address;

        if self.engine_type().need_signer_key() {
            ap.get_unlocked_account(&address)?.sign(&Default::default())?;
            self.engine.set_signer(ap, address);
            Ok(())
        } else {
            Ok(())
=======
    fn set_author(&self, pubkey: Public) -> Result<(), AccountProviderError> {
        self.params.write().author = pubkey;

        if self.engine_type().need_signer_key() {
            ctrace!(MINER, "Set author to {:?}", pubkey);
            // Sign test message
            self.accounts.get_unlocked_account(&pubkey)?.sign(&Default::default())?;
            self.engine.set_signer(Arc::clone(&self.accounts), pubkey);
>>>>>>> 096dd3c4
        }
    }

    fn get_author(&self) -> Public {
        self.params.read().author
    }

    fn set_extra_data(&self, extra_data: Bytes) {
        self.params.write().extra_data = extra_data;
    }

    fn transactions_limit(&self) -> usize {
        self.mem_pool.read().limit()
    }

    fn set_transactions_limit(&self, limit: usize) {
        self.mem_pool.write().set_limit(limit)
    }

    fn chain_new_blocks<C>(&self, chain: &C, _imported: &[BlockHash], _invalid: &[BlockHash], enacted: &[BlockHash])
    where
        C: BlockChainTrait + BlockProducer + EngineInfo + ImportBlock, {
        ctrace!(MINER, "chain_new_blocks");

        {
            let mut mem_pool = self.mem_pool.write();
            let to_remove: Vec<_> = enacted
                .iter()
                .flat_map(|hash| chain.block(&BlockId::from(*hash)))
                .flat_map(|block| block.view().transactions())
                .map(|tx| tx.hash())
                .collect();
            mem_pool.remove(&to_remove);
            mem_pool.remove_old();
        }

        if !self.options.no_reseal_timer {
            chain.set_min_timer();
        }
    }

    fn engine_type(&self) -> EngineType {
        self.engine.engine_type()
    }

    fn update_sealing<C>(&self, chain: &C, parent_block: BlockId, allow_empty_block: bool)
    where
        C: BlockChainTrait + BlockProducer + EngineInfo + ImportBlock + TermInfo, {
        ctrace!(MINER, "update_sealing: preparing a block");

        let block = match self.prepare_and_seal_block(parent_block, chain) {
            Ok(Some(block)) => {
                if !allow_empty_block && block.block().transactions().is_empty() {
                    ctrace!(MINER, "update_sealing: block is empty, and allow_empty_block is false");
                    return
                }
                block
            }
            Ok(None) => {
                ctrace!(MINER, "update_sealing: cannot prepare block");
                return
            }
            Err(err) => {
                ctrace!(MINER, "update_sealing: cannot prepare block: {:?}", err);
                return
            }
        };

        if self.engine.seals_internally() {
            ctrace!(MINER, "update_sealing: engine indicates internal sealing");
            if self.import_block_internally(chain, block) {
                ctrace!(MINER, "update_sealing: imported internally closed block");
            }
        } else {
            ctrace!(MINER, "update_sealing: engine is not keen to seal internally right now");
            return
        }

        // Sealing successful
        *self.next_allowed_reseal.lock() = Instant::now() + self.options.reseal_min_period;
        if !self.options.no_reseal_timer {
            chain.set_min_timer();
        }
    }

    fn import_external_transactions<C: BlockChainClient + BlockProducer + EngineInfo + TermInfo>(
        &self,
        client: &C,
        transactions: Vec<Transaction>,
    ) -> Vec<Result<(), Error>> {
        ctrace!(EXTERNAL_TX, "Importing external transactions");
        let results = {
            let mut mem_pool = self.mem_pool.write();
            self.add_transactions_to_pool(client, transactions, TxOrigin::External, &mut mem_pool)
        };

        if !results.is_empty()
            && self.options.reseal_on_external_transaction
            && self.transaction_reseal_allowed()
            && !self.engine_type().ignore_reseal_on_transaction()
        {
            // ------------------------------------------------------------------
            // | NOTE Code below requires mem_pool and sealing_queue locks.     |
            // | Make sure to release the locks before calling that method.     |
            // ------------------------------------------------------------------
            self.update_sealing(client, BlockId::Latest, false);
        }
        results
    }

    fn import_own_transaction<C: BlockChainTrait + BlockProducer + ImportBlock + EngineInfo + TermInfo>(
        &self,
        chain: &C,
        tx: Transaction,
    ) -> Result<(), Error> {
        ctrace!(OWN_TX, "Importing transaction: {:?}", tx);

        let imported = {
            // Be sure to release the lock before we call prepare_work_sealing
            let mut mem_pool = self.mem_pool.write();
            // We need to re-validate transactions
            let import = self
                .add_transactions_to_pool(chain, vec![tx], TxOrigin::Local, &mut mem_pool)
                .pop()
                .expect("one result returned per added transaction; one added => one result; qed");

            match import {
                Ok(_) => {
                    ctrace!(OWN_TX, "Status: {:?}", mem_pool.status());
                }
                Err(ref e) => {
                    ctrace!(OWN_TX, "Status: {:?}", mem_pool.status());
                    cwarn!(OWN_TX, "Error importing transaction: {:?}", e);
                }
            }
            import
        };

        // ------------------------------------------------------------------
        // | NOTE Code below requires mem_pool and sealing_queue locks.     |
        // | Make sure to release the locks before calling that method.     |
        // ------------------------------------------------------------------
        if imported.is_ok() && self.options.reseal_on_own_transaction && self.transaction_reseal_allowed() && !self.engine_type().ignore_reseal_on_transaction()
            // Make sure to do it after transaction is imported and lock is dropped.
            // We need to create pending block and enable sealing.
            && self.engine.seals_internally()
        {
            // If new block has not been prepared (means we already had one)
            // or Engine might be able to seal internally,
            // we need to update sealing.
            self.update_sealing(chain, BlockId::Latest, false);
        }
        imported
    }

<<<<<<< HEAD
    fn ready_transactions(&self, gas_limit: usize, size_limit: usize, range: Range<u64>) -> PendingTransactions {
        // TODO: Create a gas_limit parameter and use it.
        self.mem_pool.read().top_transactions(gas_limit, size_limit, range)
=======
    fn import_incomplete_transaction<C: MiningBlockChainClient + AccountData + EngineInfo + TermInfo>(
        &self,
        client: &C,
        account_provider: &AccountProvider,
        tx: IncompleteTransaction,
        platform_address: PlatformAddress,
        passphrase: Option<Password>,
        seq: Option<u64>,
    ) -> Result<(TxHash, u64), Error> {
        let pubkey = platform_address.try_into_pubkey()?;
        let seq = match seq {
            Some(seq) => seq,
            None => get_next_seq(self.future_transactions(), &[pubkey])
                .map(|seq| {
                    cwarn!(RPC, "There are future transactions for {}", platform_address);
                    seq
                })
                .unwrap_or_else(|| {
                    let size_limit = client
                        .common_params(BlockId::Latest)
                        .expect("Common params of the latest block always exists")
                        .max_body_size();
                    const DEFAULT_RANGE: Range<u64> = 0..u64::MAX;
                    get_next_seq(self.ready_transactions(size_limit, DEFAULT_RANGE).transactions, &[pubkey])
                        .map(|seq| {
                            cdebug!(RPC, "There are ready transactions for {}", platform_address);
                            seq
                        })
                        .unwrap_or_else(|| client.latest_seq(&pubkey))
                }),
        };
        let tx = tx.complete(seq);
        let tx_hash = tx.hash();
        let account = account_provider.get_account(&pubkey, passphrase.as_ref())?;
        let sig = account.sign(&tx_hash)?;
        let signer_public = account.public()?;
        let unverified = UnverifiedTransaction::new(tx, sig, signer_public);
        let signed: VerifiedTransaction = unverified.try_into()?;
        let hash = signed.hash();
        self.import_own_transaction(client, signed)?;

        Ok((hash, seq))
    }

    fn ready_transactions(&self, size_limit: usize, range: Range<u64>) -> PendingVerifiedTransactions {
        self.mem_pool.read().top_transactions(size_limit, range)
>>>>>>> 096dd3c4
    }

    fn count_pending_transactions(&self, range: Range<u64>) -> usize {
        self.mem_pool.read().count_pending_transactions(range)
    }

    fn start_sealing<C: BlockChainClient + BlockProducer + EngineInfo + TermInfo>(&self, client: &C) {
        cdebug!(MINER, "Start sealing");
        self.sealing_enabled.store(true, Ordering::Relaxed);
        // ------------------------------------------------------------------
        // | NOTE Code below requires mem_pool and sealing_queue locks.     |
        // | Make sure to release the locks before calling that method.     |
        // ------------------------------------------------------------------
        if self.transaction_reseal_allowed() {
            cdebug!(MINER, "Update sealing");
            self.update_sealing(client, BlockId::Latest, true);
        }
    }

    fn stop_sealing(&self) {
        cdebug!(MINER, "Stop sealing");
        self.sealing_enabled.store(false, Ordering::Relaxed);
    }
<<<<<<< HEAD
=======

    fn get_malicious_users(&self) -> Vec<Public> {
        Vec::from_iter(self.malicious_users.read().iter().map(Clone::clone))
    }

    fn release_malicious_users(&self, prisoners: Vec<Public>) {
        let mut malicious_users = self.malicious_users.write();
        for prisoner in &prisoners {
            malicious_users.remove(prisoner);
        }
    }

    fn imprison_malicious_users(&self, prisoners: Vec<Public>) {
        let mut malicious_users = self.malicious_users.write();
        for prisoner in prisoners {
            malicious_users.insert(prisoner);
        }
    }

    fn get_immune_users(&self) -> Vec<Public> {
        Vec::from_iter(self.immune_users.read().iter().map(Clone::clone))
    }

    fn register_immune_users(&self, immune_users: Vec<Public>) {
        let mut immune_users_lock = self.immune_users.write();
        for user in immune_users {
            immune_users_lock.insert(user);
        }
    }
}

fn get_next_seq(transactions: impl IntoIterator<Item = VerifiedTransaction>, pubkeys: &[Public]) -> Option<u64> {
    let mut txes =
        transactions.into_iter().filter(|tx| pubkeys.contains(&tx.signer_public())).map(|tx| tx.transaction().seq);
    if let Some(first) = txes.next() {
        Some(txes.fold(first, std::cmp::max) + 1)
    } else {
        None
    }
>>>>>>> 096dd3c4
}

#[cfg(test)]
pub mod test {
    use cio::IoService;
    use coordinator::test_coordinator::TestCoordinator;
    use coordinator::types::Transaction;
    use ctimer::TimerLoop;

    use super::super::super::client::ClientConfig;
    use super::super::super::service::ClientIoMessage;
    use super::*;
    use crate::client::Client;
    use crate::db::NUM_COLUMNS;

    #[test]
    fn check_add_transactions_result_idx() {
        let test_coordinator = Arc::new(TestCoordinator::default());
        let db = Arc::new(kvdb_memorydb::create(NUM_COLUMNS.unwrap()));
        let scheme = Scheme::new_test();
<<<<<<< HEAD
        let miner = Arc::new(Miner::with_scheme_for_test(&scheme, db.clone(), test_coordinator.clone()));

        let mut mem_pool = MemPool::with_limits(8192, usize::max_value(), db.clone(), test_coordinator.clone());
        let client = generate_test_client(db, Arc::clone(&miner), &scheme, test_coordinator).unwrap();

        let transaction1 = Transaction::new("sample".to_string(), vec![1, 2, 3, 4, 5]);
        let transaction2 = Transaction::new("sample".to_string(), vec![5, 4, 3, 2, 1]);
=======
        let miner = Arc::new(Miner::with_scheme_for_test(&scheme, db.clone()));

        let mut mem_pool = MemPool::with_limits(8192, usize::max_value(), 3, db.clone());
        let client = generate_test_client(db, Arc::clone(&miner), &scheme).unwrap();

        let private = Private::random();
        let transaction1: UnverifiedTransaction = VerifiedTransaction::new_with_sign(
            Transaction {
                seq: 30,
                fee: 40,
                network_id: "tc".into(),
                action: Action::Pay {
                    receiver: Public::random(),
                    quantity: 100,
                },
            },
            &private,
        )
        .into();

        // Invalid signature transaction which will be rejected before mem_pool.add
        let transaction2 = UnverifiedTransaction::new(
            Transaction {
                seq: 32,
                fee: 40,
                network_id: "tc".into(),
                action: Action::Pay {
                    receiver: Public::random(),
                    quantity: 100,
                },
            },
            Signature::random(),
            Public::random(),
        );
>>>>>>> 096dd3c4

        let transactions = vec![transaction1.clone(), transaction2, transaction1];
        let add_results = miner.add_transactions_to_pool(client.as_ref(), transactions, TxOrigin::Local, &mut mem_pool);

        assert!(add_results[0].is_ok());
        assert!(add_results[1].is_ok());
        assert!(add_results[2].is_err());
    }

    fn generate_test_client(
        db: Arc<dyn KeyValueDB>,
        miner: Arc<Miner>,
        scheme: &Scheme,
        coordinator: Arc<TestCoordinator>,
    ) -> Result<Arc<Client>, Error> {
        let timer_loop = TimerLoop::new(2);

        let client_config: ClientConfig = Default::default();
        let reseal_timer = timer_loop.new_timer_with_name("Client reseal timer");
        let io_service = IoService::<ClientIoMessage>::start("Client")?;

        Client::try_new(&client_config, scheme, db, miner, coordinator, io_service.channel(), reseal_timer)
    }
}<|MERGE_RESOLUTION|>--- conflicted
+++ resolved
@@ -24,30 +24,16 @@
 use crate::scheme::Scheme;
 use crate::transaction::PendingTransactions;
 use crate::types::{BlockId, TransactionId};
-<<<<<<< HEAD
-use ckey::Address;
+use ckey::Ed25519Public as Public;
 use coordinator::traits::{BlockExecutor, TxFilter};
 use coordinator::types::{Transaction, TxOrigin};
 use cstate::TopLevelState;
 use ctypes::errors::HistoryError;
-=======
-use ckey::{Ed25519Private as Private, Ed25519Public as Public, Password, PlatformAddress};
-use cstate::{FindDoubleVoteHandler, TopLevelState, TopStateView};
-use ctypes::errors::HistoryError;
-use ctypes::transaction::{IncompleteTransaction, Transaction};
->>>>>>> 096dd3c4
 use ctypes::{BlockHash, TxHash};
 use kvdb::KeyValueDB;
 use parking_lot::{Mutex, RwLock};
 use primitives::Bytes;
-<<<<<<< HEAD
-=======
-use rlp::Encodable;
 use std::borrow::Borrow;
-use std::collections::HashSet;
-use std::convert::TryInto;
-use std::iter::FromIterator;
->>>>>>> 096dd3c4
 use std::ops::Range;
 use std::sync::atomic::{AtomicBool, Ordering};
 use std::sync::Arc;
@@ -105,14 +91,7 @@
     engine: Arc<dyn ConsensusEngine>,
     options: MinerOptions,
     sealing_enabled: AtomicBool,
-<<<<<<< HEAD
     block_executor: Arc<dyn BlockExecutor>,
-=======
-
-    accounts: Arc<AccountProvider>,
-    malicious_users: RwLock<HashSet<Public>>,
-    immune_users: RwLock<HashSet<Public>>,
->>>>>>> 096dd3c4
 }
 
 impl Miner {
@@ -185,25 +164,6 @@
             .into_iter()
             .map(|tx| {
                 let hash = tx.hash();
-<<<<<<< HEAD
-=======
-                // FIXME: Refactoring is needed. recover_public is calling in verify_transaction_unordered.
-                let signer_public = tx.signer_public();
-                if default_origin.is_local() {
-                    self.immune_users.write().insert(signer_public);
-                }
-
-                let origin = if self.accounts.has_account(&signer_public).unwrap_or_default() {
-                    TxOrigin::Local
-                } else {
-                    default_origin
-                };
-
-                if self.malicious_users.read().contains(&signer_public) {
-                    // FIXME: just to skip, think about another way.
-                    return Ok(())
-                }
->>>>>>> 096dd3c4
                 if client.transaction_block(&TransactionId::Hash(hash)).is_some() {
                     cdebug!(MINER, "Rejected transaction {:?}: already in the blockchain", hash);
                     Err(HistoryError::TransactionAlreadyImported.into())
@@ -212,34 +172,6 @@
                     tx_hashes.push(hash);
                     Ok(())
                 }
-<<<<<<< HEAD
-=======
-                let immune_users = self.immune_users.read();
-                let tx: VerifiedTransaction = tx
-                    .verify_basic()
-                    .map_err(From::from)
-                    .and_then(|_| {
-                        let common_params = client.common_params(best_header.hash().into()).unwrap();
-                        self.engine.verify_transaction_with_params(&tx, &common_params)
-                    })
-                    .and_then(|_| Ok(tx.try_into()?))
-                    .map_err(|e| {
-                        match e {
-                            Error::Syntax(_) if !origin.is_local() && !immune_users.contains(&signer_public) => {
-                                self.malicious_users.write().insert(signer_public);
-                            }
-                            _ => {}
-                        }
-                        cdebug!(MINER, "Rejected transaction {:?} with error {:?}", hash, e);
-                        e
-                    })?;
-
-                let tx_hash = tx.hash();
-
-                to_insert.push(MemPoolInput::new(tx, origin));
-                tx_hashes.push(tx_hash);
-                Ok(())
->>>>>>> 096dd3c4
             })
             .collect();
 
@@ -279,7 +211,6 @@
         parent_block_id: BlockId,
         chain: &C,
     ) -> Result<Option<ClosedBlock>, Error> {
-<<<<<<< HEAD
         let (transactions, mut open_block) = {
             ctrace!(MINER, "prepare_block: No existing work - making new block");
             let params = self.params.read().clone();
@@ -295,51 +226,6 @@
             let transactions = mem_pool.top_transactions(max_body_size, max_body_size, DEFAULT_RANGE).transactions;
 
             (transactions, open_block)
-=======
-        let (transactions, mut open_block, block_number, block_tx_signer, block_tx_seq) = {
-            ctrace!(MINER, "prepare_block: No existing work - making new block");
-            let params = self.params.read().clone();
-            let open_block = chain.prepare_open_block(parent_block_id, params.author, params.extra_data);
-            let (block_number, parent_hash) = {
-                let header = open_block.block().header();
-                let block_number = header.number();
-                let parent_hash = *header.parent_hash();
-                (block_number, parent_hash)
-            };
-            let max_body_size = chain.common_params(parent_hash.into()).unwrap().max_body_size();
-            const DEFAULT_RANGE: Range<u64> = 0..u64::MAX;
-
-            // NOTE: This lock should be acquired after `prepare_open_block` to prevent deadlock
-            let mem_pool = self.mem_pool.read();
-
-            let mut transactions = Vec::default();
-            let (block_tx_signer, block_tx_seq) =
-                if let Some(action) = self.engine.open_block_action(open_block.block())? {
-                    ctrace!(MINER, "Enqueue a transaction to open block");
-                    // TODO: This generates a new random account to make the transaction.
-                    // It should use the block signer.
-                    let tx_signer = Private::random();
-                    let seq = open_block.state().seq(&tx_signer.public_key())?;
-                    let tx = Transaction {
-                        network_id: chain.network_id(),
-                        action,
-                        seq,
-                        fee: 0,
-                    };
-                    let verified_tx = VerifiedTransaction::new_with_sign(tx, &tx_signer);
-                    transactions.push(verified_tx);
-                    (Some(tx_signer), Some(seq + 1))
-                } else {
-                    (None, None)
-                };
-            let open_transaction_size = transactions.iter().map(|tx| tx.rlp_bytes().len()).sum();
-            assert!(max_body_size > open_transaction_size);
-            let mut pending_transactions =
-                mem_pool.top_transactions(max_body_size - open_transaction_size, DEFAULT_RANGE).transactions;
-            transactions.append(&mut pending_transactions);
-
-            (transactions, open_block, block_number, block_tx_signer, block_tx_seq)
->>>>>>> 096dd3c4
         };
 
         let parent_header = {
@@ -350,89 +236,14 @@
         assert!(self.engine.seals_internally(), "If a signer is not prepared, prepare_block should not be called");
         let seal = self.engine.generate_seal(None, &parent_header.decode());
         if let Some(seal_bytes) = seal.seal_fields() {
-            open_block.seal(seal_bytes).expect("Sealing always success");
+            open_block.seal(self.engine.borrow(), seal_bytes).expect("Sealing always success");
         } else {
             return Ok(None)
         }
 
-<<<<<<< HEAD
         let evidences = self.engine.fetch_evidences();
 
         let block_executor = &*self.block_executor;
-=======
-        let mut invalid_transactions = Vec::new();
-
-        let mut tx_count: usize = 0;
-        let tx_total = transactions.len();
-        let mut invalid_tx_users = HashSet::new();
-
-        for tx in transactions {
-            let signer_public = tx.signer_public();
-            if self.malicious_users.read().contains(&signer_public) {
-                invalid_transactions.push(tx.hash());
-                continue
-            }
-            if invalid_tx_users.contains(&signer_public) {
-                // The previous transaction has failed
-                continue
-            }
-
-            let hash = tx.hash();
-            let start = Instant::now();
-            // Check whether transaction type is allowed for sender
-            let result = open_block.push_transaction(tx, chain, parent_header.number(), parent_header.timestamp());
-
-            match result {
-                // already have transaction - ignore
-                Err(Error::History(HistoryError::TransactionAlreadyImported)) => {}
-                Err(e) => {
-                    invalid_tx_users.insert(signer_public);
-                    invalid_transactions.push(hash);
-                    cinfo!(
-                        MINER,
-                        "Error adding transaction to block: number={}. tx_hash={:?}, Error: {:?}",
-                        block_number,
-                        hash,
-                        e
-                    );
-                }
-                Ok(()) => {
-                    let took = start.elapsed();
-                    ctrace!(MINER, "Adding transaction {:?} took {:?}", hash, took);
-                    tx_count += 1;
-                } // imported ok
-            }
-        }
-        cdebug!(MINER, "Pushed {}/{} transactions", tx_count, tx_total);
-
-        let actions = self.engine.close_block_actions(open_block.block()).map_err(|e| {
-            warn!("Encountered error on closing the block: {}", e);
-            e
-        })?;
-        if !actions.is_empty() {
-            ctrace!(MINER, "Enqueue {} transactions to close block", actions.len());
-            // TODO: This generates a new random account to make the transaction.
-            // It should use the block signer.
-            let tx_signer = block_tx_signer.unwrap_or_else(Private::random);
-            let mut seq = block_tx_seq.map(Ok).unwrap_or_else(|| open_block.state().seq(&tx_signer.public_key()))?;
-            for action in actions {
-                let tx = Transaction {
-                    network_id: chain.network_id(),
-                    action,
-                    seq,
-                    fee: 0,
-                };
-                seq += 1;
-                let tx = VerifiedTransaction::new_with_sign(tx, &tx_signer);
-                // TODO: The current code can insert more transactions than size limit.
-                // It should be fixed to pre-calculate the maximum size of the close transactions and prevent the size overflow.
-                open_block.push_transaction(tx, chain, parent_header.number(), parent_header.timestamp())?;
-            }
-        }
-        let block = open_block.close()?;
-
-        let fetch_seq = |p: &Public| chain.latest_seq(p);
->>>>>>> 096dd3c4
 
         open_block.open(block_executor, evidences)?;
         open_block.execute_transactions(block_executor, transactions)?;
@@ -473,26 +284,15 @@
         self.params.read().clone()
     }
 
-<<<<<<< HEAD
-    fn set_author(&self, ap: Arc<AccountProvider>, address: Address) -> Result<(), AccountProviderError> {
-        self.params.write().author = address;
+    fn set_author(&self, ap: Arc<AccountProvider>, pubkey: Public) -> Result<(), AccountProviderError> {
+        self.params.write().author = pubkey;
 
         if self.engine_type().need_signer_key() {
-            ap.get_unlocked_account(&address)?.sign(&Default::default())?;
-            self.engine.set_signer(ap, address);
+            ap.get_unlocked_account(&pubkey)?.sign(&Default::default())?;
+            self.engine.set_signer(ap, pubkey);
             Ok(())
         } else {
             Ok(())
-=======
-    fn set_author(&self, pubkey: Public) -> Result<(), AccountProviderError> {
-        self.params.write().author = pubkey;
-
-        if self.engine_type().need_signer_key() {
-            ctrace!(MINER, "Set author to {:?}", pubkey);
-            // Sign test message
-            self.accounts.get_unlocked_account(&pubkey)?.sign(&Default::default())?;
-            self.engine.set_signer(Arc::clone(&self.accounts), pubkey);
->>>>>>> 096dd3c4
         }
     }
 
@@ -648,58 +448,9 @@
         imported
     }
 
-<<<<<<< HEAD
     fn ready_transactions(&self, gas_limit: usize, size_limit: usize, range: Range<u64>) -> PendingTransactions {
         // TODO: Create a gas_limit parameter and use it.
         self.mem_pool.read().top_transactions(gas_limit, size_limit, range)
-=======
-    fn import_incomplete_transaction<C: MiningBlockChainClient + AccountData + EngineInfo + TermInfo>(
-        &self,
-        client: &C,
-        account_provider: &AccountProvider,
-        tx: IncompleteTransaction,
-        platform_address: PlatformAddress,
-        passphrase: Option<Password>,
-        seq: Option<u64>,
-    ) -> Result<(TxHash, u64), Error> {
-        let pubkey = platform_address.try_into_pubkey()?;
-        let seq = match seq {
-            Some(seq) => seq,
-            None => get_next_seq(self.future_transactions(), &[pubkey])
-                .map(|seq| {
-                    cwarn!(RPC, "There are future transactions for {}", platform_address);
-                    seq
-                })
-                .unwrap_or_else(|| {
-                    let size_limit = client
-                        .common_params(BlockId::Latest)
-                        .expect("Common params of the latest block always exists")
-                        .max_body_size();
-                    const DEFAULT_RANGE: Range<u64> = 0..u64::MAX;
-                    get_next_seq(self.ready_transactions(size_limit, DEFAULT_RANGE).transactions, &[pubkey])
-                        .map(|seq| {
-                            cdebug!(RPC, "There are ready transactions for {}", platform_address);
-                            seq
-                        })
-                        .unwrap_or_else(|| client.latest_seq(&pubkey))
-                }),
-        };
-        let tx = tx.complete(seq);
-        let tx_hash = tx.hash();
-        let account = account_provider.get_account(&pubkey, passphrase.as_ref())?;
-        let sig = account.sign(&tx_hash)?;
-        let signer_public = account.public()?;
-        let unverified = UnverifiedTransaction::new(tx, sig, signer_public);
-        let signed: VerifiedTransaction = unverified.try_into()?;
-        let hash = signed.hash();
-        self.import_own_transaction(client, signed)?;
-
-        Ok((hash, seq))
-    }
-
-    fn ready_transactions(&self, size_limit: usize, range: Range<u64>) -> PendingVerifiedTransactions {
-        self.mem_pool.read().top_transactions(size_limit, range)
->>>>>>> 096dd3c4
     }
 
     fn count_pending_transactions(&self, range: Range<u64>) -> usize {
@@ -723,48 +474,6 @@
         cdebug!(MINER, "Stop sealing");
         self.sealing_enabled.store(false, Ordering::Relaxed);
     }
-<<<<<<< HEAD
-=======
-
-    fn get_malicious_users(&self) -> Vec<Public> {
-        Vec::from_iter(self.malicious_users.read().iter().map(Clone::clone))
-    }
-
-    fn release_malicious_users(&self, prisoners: Vec<Public>) {
-        let mut malicious_users = self.malicious_users.write();
-        for prisoner in &prisoners {
-            malicious_users.remove(prisoner);
-        }
-    }
-
-    fn imprison_malicious_users(&self, prisoners: Vec<Public>) {
-        let mut malicious_users = self.malicious_users.write();
-        for prisoner in prisoners {
-            malicious_users.insert(prisoner);
-        }
-    }
-
-    fn get_immune_users(&self) -> Vec<Public> {
-        Vec::from_iter(self.immune_users.read().iter().map(Clone::clone))
-    }
-
-    fn register_immune_users(&self, immune_users: Vec<Public>) {
-        let mut immune_users_lock = self.immune_users.write();
-        for user in immune_users {
-            immune_users_lock.insert(user);
-        }
-    }
-}
-
-fn get_next_seq(transactions: impl IntoIterator<Item = VerifiedTransaction>, pubkeys: &[Public]) -> Option<u64> {
-    let mut txes =
-        transactions.into_iter().filter(|tx| pubkeys.contains(&tx.signer_public())).map(|tx| tx.transaction().seq);
-    if let Some(first) = txes.next() {
-        Some(txes.fold(first, std::cmp::max) + 1)
-    } else {
-        None
-    }
->>>>>>> 096dd3c4
 }
 
 #[cfg(test)]
@@ -785,7 +494,6 @@
         let test_coordinator = Arc::new(TestCoordinator::default());
         let db = Arc::new(kvdb_memorydb::create(NUM_COLUMNS.unwrap()));
         let scheme = Scheme::new_test();
-<<<<<<< HEAD
         let miner = Arc::new(Miner::with_scheme_for_test(&scheme, db.clone(), test_coordinator.clone()));
 
         let mut mem_pool = MemPool::with_limits(8192, usize::max_value(), db.clone(), test_coordinator.clone());
@@ -793,42 +501,6 @@
 
         let transaction1 = Transaction::new("sample".to_string(), vec![1, 2, 3, 4, 5]);
         let transaction2 = Transaction::new("sample".to_string(), vec![5, 4, 3, 2, 1]);
-=======
-        let miner = Arc::new(Miner::with_scheme_for_test(&scheme, db.clone()));
-
-        let mut mem_pool = MemPool::with_limits(8192, usize::max_value(), 3, db.clone());
-        let client = generate_test_client(db, Arc::clone(&miner), &scheme).unwrap();
-
-        let private = Private::random();
-        let transaction1: UnverifiedTransaction = VerifiedTransaction::new_with_sign(
-            Transaction {
-                seq: 30,
-                fee: 40,
-                network_id: "tc".into(),
-                action: Action::Pay {
-                    receiver: Public::random(),
-                    quantity: 100,
-                },
-            },
-            &private,
-        )
-        .into();
-
-        // Invalid signature transaction which will be rejected before mem_pool.add
-        let transaction2 = UnverifiedTransaction::new(
-            Transaction {
-                seq: 32,
-                fee: 40,
-                network_id: "tc".into(),
-                action: Action::Pay {
-                    receiver: Public::random(),
-                    quantity: 100,
-                },
-            },
-            Signature::random(),
-            Public::random(),
-        );
->>>>>>> 096dd3c4
 
         let transactions = vec![transaction1.clone(), transaction2, transaction1];
         let add_results = miner.add_transactions_to_pool(client.as_ref(), transactions, TxOrigin::Local, &mut mem_pool);
