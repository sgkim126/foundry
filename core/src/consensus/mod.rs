--- conflicted
+++ resolved
@@ -39,7 +39,7 @@
 use ckey::{Ed25519Public as Public, Signature};
 use cnetwork::NetworkService;
 use ctypes::util::unexpected::{Mismatch, OutOfBounds};
-use ctypes::{BlockHash, CompactValidatorSet, ConsensusParams, Header};
+use ctypes::{BlockHash, Header};
 use primitives::Bytes;
 use std::fmt;
 use std::sync::{Arc, Weak};
@@ -158,26 +158,6 @@
     /// Called when the step is not changed in time
     fn on_timeout(&self, _token: usize) {}
 
-    /// Block transformation functions, before the transactions.
-    fn open_block_action(&self, _block: &ExecutedBlock) -> Result<Option<Action>, Error> {
-        Ok(None)
-    }
-
-    /// Block transformation functions, after the transactions.
-<<<<<<< HEAD
-    fn on_close_block(
-        &self,
-        _block: &mut ExecutedBlock,
-        _updated_validator_set: Option<CompactValidatorSet>,
-        _updated_consensus_params: Option<ConsensusParams>,
-    ) -> Result<(), Error> {
-        Ok(())
-=======
-    fn close_block_actions(&self, _block: &ExecutedBlock) -> Result<Vec<Action>, Error> {
-        Ok(vec![])
->>>>>>> 096dd3c4
-    }
-
     /// Add Client which can be used for sealing, potentially querying the state and sending messages.
     fn register_client(&self, _client: Weak<dyn ConsensusClient>) {}
 
@@ -223,19 +203,7 @@
         true
     }
 
-<<<<<<< HEAD
-    fn possible_authors(&self, block_number: Option<u64>) -> Result<Option<Vec<Address>>, EngineError>;
-=======
-    fn stake_handler(&self) -> Option<&dyn DoubleVoteHandler> {
-        None
-    }
-
     fn possible_authors(&self, block_number: Option<u64>) -> Result<Option<Vec<Public>>, EngineError>;
-
-    fn initialize_genesis_state(&self, db: StateDB, root: H256) -> StateResult<(StateDB, H256)> {
-        Ok((db, root))
-    }
->>>>>>> 096dd3c4
 }
 
 /// Voting errors.
