// Copyright 2018-2020 Kodebox, Inc.
// This file is part of CodeChain.
//
// This program is free software: you can redistribute it and/or modify
// it under the terms of the GNU Affero General Public License as
// published by the Free Software Foundation, either version 3 of the
// License, or (at your option) any later version.
//
// This program is distributed in the hope that it will be useful,
// but WITHOUT ANY WARRANTY; without even the implied warranty of
// MERCHANTABILITY or FITNESS FOR A PARTICULAR PURPOSE.  See the
// GNU Affero General Public License for more details.
//
// You should have received a copy of the GNU Affero General Public License
// along with this program.  If not, see <https://www.gnu.org/licenses/>.

use super::super::{ConsensusEngine, EngineError, Seal};
use super::network::TendermintExtension;
pub use super::params::{TendermintParams, TimeoutParams};
use super::worker;
use super::Evidence;
use super::{ChainNotify, Tendermint, SEAL_FIELDS};
use crate::account_provider::AccountProvider;
use crate::block::*;
use crate::client::snapshot_notify::NotifySender as SnapshotNotifySender;
use crate::client::{Client, ConsensusClient};
use crate::consensus::tendermint::params::TimeGapParams;
use crate::consensus::EngineType;
use crate::error::Error;
use crate::views::HeaderView;
use crate::BlockId;
<<<<<<< HEAD
use ckey::Address;
use cnetwork::NetworkService;
use crossbeam_channel as crossbeam;
use cstate::{CurrentValidatorSet, NextValidatorSet, TopState};
use ctypes::{BlockHash, CompactValidatorSet, ConsensusParams, Header};
=======
use ckey::Ed25519Public as Public;
use cnetwork::NetworkService;
use crossbeam_channel as crossbeam;
use cstate::{
    init_stake, DoubleVoteHandler, Jail, NextValidators, StateDB, StateResult, StateWithCache, TopLevelState,
    TopStateView,
};
use ctypes::transaction::Action;
use ctypes::{BlockHash, Header};
use primitives::H256;
use std::collections::HashSet;
use std::iter::Iterator;
>>>>>>> 096dd3c4
use std::sync::atomic::Ordering as AtomicOrdering;
use std::sync::{Arc, Weak};

impl ConsensusEngine for Tendermint {
    /// (consensus view, proposal signature, authority signatures)
    fn seal_fields(&self, _header: &Header) -> usize {
        SEAL_FIELDS
    }

    /// Should this node participate.
    fn seals_internally(&self) -> bool {
        self.has_signer.load(AtomicOrdering::SeqCst)
    }

    fn engine_type(&self) -> EngineType {
        EngineType::PBFT
    }

    /// Attempt to seal generate a proposal seal.
    ///
    /// This operation is synchronous and may (quite reasonably) not be available, in which case
    /// `Seal::None` will be returned.
    fn generate_seal(&self, _block: Option<&ExecutedBlock>, parent: &Header) -> Seal {
        let (result, receiver) = crossbeam::bounded(1);
        let parent_hash = parent.hash();
        self.inner
            .send(worker::Event::GenerateSeal {
                block_number: parent.number() + 1,
                parent_hash,
                result,
            })
            .unwrap();
        receiver.recv().unwrap()
    }

    /// Called when the node is the leader and a proposal block is generated from the miner.
    /// This writes the proposal information and go to the prevote step.
    fn proposal_generated(&self, block: &ClosedBlock) {
        self.inner.send(worker::Event::ProposalGenerated(Box::from(block.clone()))).unwrap();
    }

    fn verify_header_basic(&self, header: &Header) -> Result<(), Error> {
        let (result, receiver) = crossbeam::bounded(1);
        self.inner
            .send(worker::Event::VerifyHeaderBasic {
                header: Box::from(header.clone()),
                result,
            })
            .unwrap();
        receiver.recv().unwrap()
    }

    fn verify_block_external(&self, header: &Header) -> Result<(), Error> {
        let (result, receiver) = crossbeam::bounded(1);
        self.inner
            .send(worker::Event::VerifyBlockExternal {
                header: Box::from(header.clone()),
                result,
            })
            .unwrap();
        receiver.recv().unwrap()
    }

    /// Equivalent to a timeout: to be used for tests.
    fn on_timeout(&self, token: usize) {
        self.inner.send(worker::Event::OnTimeout(token)).unwrap();
    }

    /// Block transformation functions, before the transactions.
<<<<<<< HEAD
    fn on_open_block(&self, block: &mut ExecutedBlock) -> Result<(), Error> {
        let mut current_validators = CurrentValidatorSet::load_from_state(block.state())?;
        current_validators.update(NextValidatorSet::load_from_state(block.state())?);
        current_validators.save_to_state(block.state_mut())?;

        Ok(())
    }

    fn on_close_block(
        &self,
        block: &mut ExecutedBlock,
        updated_validator_set: Option<CompactValidatorSet>,
        updated_consensus_params: Option<ConsensusParams>,
    ) -> Result<(), Error> {
        let state = block.state_mut();

        if let Some(set) = updated_validator_set {
            let validators = NextValidatorSet::from_compact_validator_set(set);
            validators.save_to_state(state)?;
        }

        if let Some(params) = updated_consensus_params {
            state.update_consensus_params(params)?;
        }
        Ok(())
=======
    fn open_block_action(&self, block: &ExecutedBlock) -> Result<Option<Action>, Error> {
        Ok(Some(Action::UpdateValidators {
            validators: NextValidators::load_from_state(block.state())?.into(),
        }))
    }

    fn close_block_actions(&self, block: &ExecutedBlock) -> Result<Vec<Action>, Error> {
        let client = self.client().ok_or(EngineError::CannotOpenBlock)?;

        let parent_hash = *block.header().parent_hash();
        let parent = client.block_header(&parent_hash.into()).expect("Parent header must exist").decode();
        let parent_common_params = client.common_params(parent_hash.into()).expect("CommonParams of parent must exist");

        let metadata = block.state().metadata()?.expect("Metadata must exist");

        let term = metadata.current_term_id();
        let term_seconds = match term {
            0 => parent_common_params.term_seconds(),
            _ => {
                let parent_term_common_params = client.term_common_params(parent_hash.into());
                parent_term_common_params.expect("TermCommonParams should exist").term_seconds()
            }
        };
        let next_validators = NextValidators::update_weight(block.state(), block.header().author())?;
        if !is_term_changed(block.header(), &parent, term_seconds) {
            return Ok(vec![Action::ChangeNextValidators {
                validators: next_validators.into(),
            }])
        }

        let inactive_validators = match term {
            0 => Vec::new(),
            _ => {
                let start_of_the_current_term = metadata.last_term_finished_block_num() + 1;
                let validators = next_validators.iter().map(|val| *val.pubkey()).collect();
                inactive_validators(&*client, start_of_the_current_term, block.header(), validators)
            }
        };

        let current_term = metadata.current_term_id();
        let (custody_until, kick_at) = {
            let params = metadata.params();
            let custody_period = params.custody_period();
            assert_ne!(0, custody_period);
            let release_period = params.release_period();
            assert_ne!(0, release_period);
            (current_term + custody_period, current_term + release_period)
        };

        let released_addresses = Jail::load_from_state(block.state())?.released_addresses(current_term);

        Ok(vec![
            Action::CloseTerm {
                inactive_validators,
                next_validators: next_validators.into(),
                released_addresses,
                custody_until,
                kick_at,
            },
            Action::Elect {},
        ])
>>>>>>> 096dd3c4
    }

    fn register_client(&self, client: Weak<dyn ConsensusClient>) {
        *self.client.write() = Some(Weak::clone(&client));
    }

    fn fetch_evidences(&self) -> Vec<Evidence> {
        let (result, receiver) = crossbeam::bounded(1);
        self.inner
            .send(worker::Event::FetchEvidences {
                result,
            })
            .unwrap();
        receiver.recv().unwrap()
    }

    fn remove_published_evidences(&self, published: Vec<Evidence>) {
        self.inner
            .send(worker::Event::RemovePublishedEvidences {
                published,
            })
            .unwrap();
    }

    fn is_proposal(&self, header: &Header) -> bool {
        let (result, receiver) = crossbeam::bounded(1);
        self.inner
            .send(worker::Event::IsProposal {
                block_number: header.number(),
                block_hash: header.hash(),
                result,
            })
            .unwrap();
        receiver.recv().unwrap()
    }

    fn set_signer(&self, ap: Arc<AccountProvider>, pubkey: Public) {
        self.has_signer.store(true, AtomicOrdering::SeqCst);
        self.inner
            .send(worker::Event::SetSigner {
                ap,
                pubkey,
            })
            .unwrap();
    }

    fn register_network_extension_to_service(&self, service: &NetworkService) {
        let timeouts = self.timeouts;

        let inner = self.inner.clone();
        let extension = service.register_extension(move |api| TendermintExtension::new(inner, timeouts, api));
        let client = Arc::downgrade(&self.client().unwrap());
        self.extension_initializer.send((extension, client)).unwrap();
    }

    fn register_time_gap_config_to_worker(&self, time_gap_params: TimeGapParams) {
        self.external_params_initializer.send(time_gap_params).unwrap();
    }

    fn register_chain_notify(&self, client: &Client) {
        client.add_notify(Arc::downgrade(&self.chain_notify) as Weak<dyn ChainNotify>);
    }

    fn complete_register(&self) {
        let (result, receiver) = crossbeam::bounded(1);
        self.inner.send(worker::Event::Restore(result)).unwrap();
        receiver.recv().unwrap();
    }

    fn register_snapshot_notify_sender(&self, sender: SnapshotNotifySender) {
        self.snapshot_notify_sender_initializer.send(sender).unwrap();
    }

    fn get_best_block_from_best_proposal_header(&self, header: &HeaderView<'_>) -> BlockHash {
        header.parent_hash()
    }

    fn can_change_canon_chain(
        &self,
        parent_hash_of_new_header: BlockHash,
        grandparent_hash_of_new_header: BlockHash,
        prev_best_hash: BlockHash,
    ) -> bool {
        parent_hash_of_new_header == prev_best_hash || grandparent_hash_of_new_header == prev_best_hash
    }

<<<<<<< HEAD
    fn possible_authors(&self, block_number: Option<u64>) -> Result<Option<Vec<Address>>, EngineError> {
=======
    fn stake_handler(&self) -> Option<&dyn DoubleVoteHandler> {
        Some(&*self.stake)
    }

    fn possible_authors(&self, block_number: Option<u64>) -> Result<Option<Vec<Public>>, EngineError> {
>>>>>>> 096dd3c4
        let client = self.client().ok_or(EngineError::CannotOpenBlock)?;
        let header = match block_number {
            None => {
                client.block_header(&BlockId::Latest).expect("latest block must exist")
                // the latest block
            }
            Some(block_number) => {
                assert_ne!(0, block_number);
                client.block_header(&(block_number - 1).into()).ok_or(EngineError::CannotOpenBlock)?
                // the parent of the given block number
            }
        };
        let block_hash = header.hash();
        Ok(Some(self.validators.next_validators(&block_hash)))
    }
<<<<<<< HEAD
=======

    fn initialize_genesis_state(&self, db: StateDB, root: H256) -> StateResult<(StateDB, H256)> {
        let mut state = TopLevelState::from_existing(db, root)?;
        init_stake(
            &mut state,
            self.genesis_stakes.clone(),
            self.genesis_candidates.clone(),
            self.genesis_delegations.clone(),
        )?;

        NextValidators::elect(&state)?.save_to_state(&mut state)?;
        Ok(state.commit_and_into_db()?)
    }
}

pub(super) fn is_term_changed(header: &Header, parent: &Header, term_seconds: u64) -> bool {
    // Because the genesis block has a fixed generation time, the first block should not change the term.
    if header.number() == 1 {
        return false
    }
    if term_seconds == 0 {
        return false
    }

    let current_term_period = header.timestamp() / term_seconds;
    let parent_term_period = parent.timestamp() / term_seconds;

    current_term_period != parent_term_period
}

fn inactive_validators(
    client: &dyn ConsensusClient,
    start_of_the_current_term: u64,
    current_block: &Header,
    mut validators: HashSet<Public>,
) -> Vec<Public> {
    validators.remove(current_block.author());
    let hash = *current_block.parent_hash();
    let mut header = client.block_header(&hash.into()).expect("Header of the parent must exist");
    while start_of_the_current_term <= header.number() {
        validators.remove(&header.author());
        header = client.block_header(&header.parent_hash().into()).expect("Header of the parent must exist");
    }

    validators.into_iter().collect()
>>>>>>> 096dd3c4
}<|MERGE_RESOLUTION|>--- conflicted
+++ resolved
@@ -29,26 +29,10 @@
 use crate::error::Error;
 use crate::views::HeaderView;
 use crate::BlockId;
-<<<<<<< HEAD
-use ckey::Address;
-use cnetwork::NetworkService;
-use crossbeam_channel as crossbeam;
-use cstate::{CurrentValidatorSet, NextValidatorSet, TopState};
-use ctypes::{BlockHash, CompactValidatorSet, ConsensusParams, Header};
-=======
 use ckey::Ed25519Public as Public;
 use cnetwork::NetworkService;
 use crossbeam_channel as crossbeam;
-use cstate::{
-    init_stake, DoubleVoteHandler, Jail, NextValidators, StateDB, StateResult, StateWithCache, TopLevelState,
-    TopStateView,
-};
-use ctypes::transaction::Action;
 use ctypes::{BlockHash, Header};
-use primitives::H256;
-use std::collections::HashSet;
-use std::iter::Iterator;
->>>>>>> 096dd3c4
 use std::sync::atomic::Ordering as AtomicOrdering;
 use std::sync::{Arc, Weak};
 
@@ -115,98 +99,6 @@
     /// Equivalent to a timeout: to be used for tests.
     fn on_timeout(&self, token: usize) {
         self.inner.send(worker::Event::OnTimeout(token)).unwrap();
-    }
-
-    /// Block transformation functions, before the transactions.
-<<<<<<< HEAD
-    fn on_open_block(&self, block: &mut ExecutedBlock) -> Result<(), Error> {
-        let mut current_validators = CurrentValidatorSet::load_from_state(block.state())?;
-        current_validators.update(NextValidatorSet::load_from_state(block.state())?);
-        current_validators.save_to_state(block.state_mut())?;
-
-        Ok(())
-    }
-
-    fn on_close_block(
-        &self,
-        block: &mut ExecutedBlock,
-        updated_validator_set: Option<CompactValidatorSet>,
-        updated_consensus_params: Option<ConsensusParams>,
-    ) -> Result<(), Error> {
-        let state = block.state_mut();
-
-        if let Some(set) = updated_validator_set {
-            let validators = NextValidatorSet::from_compact_validator_set(set);
-            validators.save_to_state(state)?;
-        }
-
-        if let Some(params) = updated_consensus_params {
-            state.update_consensus_params(params)?;
-        }
-        Ok(())
-=======
-    fn open_block_action(&self, block: &ExecutedBlock) -> Result<Option<Action>, Error> {
-        Ok(Some(Action::UpdateValidators {
-            validators: NextValidators::load_from_state(block.state())?.into(),
-        }))
-    }
-
-    fn close_block_actions(&self, block: &ExecutedBlock) -> Result<Vec<Action>, Error> {
-        let client = self.client().ok_or(EngineError::CannotOpenBlock)?;
-
-        let parent_hash = *block.header().parent_hash();
-        let parent = client.block_header(&parent_hash.into()).expect("Parent header must exist").decode();
-        let parent_common_params = client.common_params(parent_hash.into()).expect("CommonParams of parent must exist");
-
-        let metadata = block.state().metadata()?.expect("Metadata must exist");
-
-        let term = metadata.current_term_id();
-        let term_seconds = match term {
-            0 => parent_common_params.term_seconds(),
-            _ => {
-                let parent_term_common_params = client.term_common_params(parent_hash.into());
-                parent_term_common_params.expect("TermCommonParams should exist").term_seconds()
-            }
-        };
-        let next_validators = NextValidators::update_weight(block.state(), block.header().author())?;
-        if !is_term_changed(block.header(), &parent, term_seconds) {
-            return Ok(vec![Action::ChangeNextValidators {
-                validators: next_validators.into(),
-            }])
-        }
-
-        let inactive_validators = match term {
-            0 => Vec::new(),
-            _ => {
-                let start_of_the_current_term = metadata.last_term_finished_block_num() + 1;
-                let validators = next_validators.iter().map(|val| *val.pubkey()).collect();
-                inactive_validators(&*client, start_of_the_current_term, block.header(), validators)
-            }
-        };
-
-        let current_term = metadata.current_term_id();
-        let (custody_until, kick_at) = {
-            let params = metadata.params();
-            let custody_period = params.custody_period();
-            assert_ne!(0, custody_period);
-            let release_period = params.release_period();
-            assert_ne!(0, release_period);
-            (current_term + custody_period, current_term + release_period)
-        };
-
-        let released_addresses = Jail::load_from_state(block.state())?.released_addresses(current_term);
-
-        Ok(vec![
-            Action::CloseTerm {
-                inactive_validators,
-                next_validators: next_validators.into(),
-                released_addresses,
-                custody_until,
-                kick_at,
-            },
-            Action::Elect {},
-        ])
->>>>>>> 096dd3c4
     }
 
     fn register_client(&self, client: Weak<dyn ConsensusClient>) {
@@ -293,15 +185,7 @@
         parent_hash_of_new_header == prev_best_hash || grandparent_hash_of_new_header == prev_best_hash
     }
 
-<<<<<<< HEAD
-    fn possible_authors(&self, block_number: Option<u64>) -> Result<Option<Vec<Address>>, EngineError> {
-=======
-    fn stake_handler(&self) -> Option<&dyn DoubleVoteHandler> {
-        Some(&*self.stake)
-    }
-
     fn possible_authors(&self, block_number: Option<u64>) -> Result<Option<Vec<Public>>, EngineError> {
->>>>>>> 096dd3c4
         let client = self.client().ok_or(EngineError::CannotOpenBlock)?;
         let header = match block_number {
             None => {
@@ -317,52 +201,4 @@
         let block_hash = header.hash();
         Ok(Some(self.validators.next_validators(&block_hash)))
     }
-<<<<<<< HEAD
-=======
-
-    fn initialize_genesis_state(&self, db: StateDB, root: H256) -> StateResult<(StateDB, H256)> {
-        let mut state = TopLevelState::from_existing(db, root)?;
-        init_stake(
-            &mut state,
-            self.genesis_stakes.clone(),
-            self.genesis_candidates.clone(),
-            self.genesis_delegations.clone(),
-        )?;
-
-        NextValidators::elect(&state)?.save_to_state(&mut state)?;
-        Ok(state.commit_and_into_db()?)
-    }
-}
-
-pub(super) fn is_term_changed(header: &Header, parent: &Header, term_seconds: u64) -> bool {
-    // Because the genesis block has a fixed generation time, the first block should not change the term.
-    if header.number() == 1 {
-        return false
-    }
-    if term_seconds == 0 {
-        return false
-    }
-
-    let current_term_period = header.timestamp() / term_seconds;
-    let parent_term_period = parent.timestamp() / term_seconds;
-
-    current_term_period != parent_term_period
-}
-
-fn inactive_validators(
-    client: &dyn ConsensusClient,
-    start_of_the_current_term: u64,
-    current_block: &Header,
-    mut validators: HashSet<Public>,
-) -> Vec<Public> {
-    validators.remove(current_block.author());
-    let hash = *current_block.parent_hash();
-    let mut header = client.block_header(&hash.into()).expect("Header of the parent must exist");
-    while start_of_the_current_term <= header.number() {
-        validators.remove(&header.author());
-        header = client.block_header(&header.parent_hash().into()).expect("Header of the parent must exist");
-    }
-
-    validators.into_iter().collect()
->>>>>>> 096dd3c4
 }