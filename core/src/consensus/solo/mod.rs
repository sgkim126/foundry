// Copyright 2018-2020 Kodebox, Inc.
// This file is part of CodeChain.
//
// This program is free software: you can redistribute it and/or modify
// it under the terms of the GNU Affero General Public License as
// published by the Free Software Foundation, either version 3 of the
// License, or (at your option) any later version.
//
// This program is distributed in the hope that it will be useful,
// but WITHOUT ANY WARRANTY; without even the implied warranty of
// MERCHANTABILITY or FITNESS FOR A PARTICULAR PURPOSE.  See the
// GNU Affero General Public License for more details.
//
// You should have received a copy of the GNU Affero General Public License
// along with this program.  If not, see <https://www.gnu.org/licenses/>.

use super::{ConsensusEngine, Seal};
use crate::block::ExecutedBlock;
use crate::client::snapshot_notify::NotifySender;
use crate::client::ConsensusClient;
use crate::consensus::{EngineError, EngineType};
use crate::error::Error;
<<<<<<< HEAD
use ckey::Address;
use ctypes::{BlockHash, CompactValidatorSet, ConsensusParams, Header};
=======
use ckey::Ed25519Public as Public;
use cstate::{init_stake, DoubleVoteHandler, StateDB, StateResult, StateWithCache, TopLevelState};
use ctypes::transaction::Action;
use ctypes::{BlockHash, Header};
>>>>>>> 096dd3c4
use parking_lot::RwLock;
use std::sync::{Arc, Weak};

/// A consensus engine which does not provide any consensus mechanism.
pub struct Solo {
    client: RwLock<Option<Weak<dyn ConsensusClient>>>,
    snapshot_notify_sender: Arc<RwLock<Option<NotifySender>>>,
<<<<<<< HEAD
=======
    genesis_stakes: HashMap<Public, u64>,
    stake: stake::Stake,
>>>>>>> 096dd3c4
}

impl Solo {
    /// Returns new instance of Solo over the given state machine.
    pub fn new() -> Self {
        Solo {
            client: Default::default(),
            snapshot_notify_sender: Arc::new(RwLock::new(None)),
        }
    }
}

impl ConsensusEngine for Solo {
    fn seals_internally(&self) -> bool {
        true
    }

    fn engine_type(&self) -> EngineType {
        EngineType::Solo
    }

    fn generate_seal(&self, _block: Option<&ExecutedBlock>, _parent: &Header) -> Seal {
        Seal::Solo
    }

<<<<<<< HEAD
    fn on_close_block(
        &self,
        _block: &mut ExecutedBlock,
        _updated_validator_set: Option<CompactValidatorSet>,
        _updated_consensus_params: Option<ConsensusParams>,
    ) -> Result<(), Error> {
        Ok(())
=======
    fn close_block_actions(&self, block: &ExecutedBlock) -> Result<Vec<Action>, Error> {
        let client = self.client().ok_or(EngineError::CannotOpenBlock)?;

        let parent_hash = *block.header().parent_hash();
        let parent = client.block_header(&parent_hash.into()).expect("Parent header must exist");
        let parent_common_params = client.common_params(parent_hash.into()).expect("CommonParams of parent must exist");
        let term_seconds = parent_common_params.term_seconds();
        if term_seconds == 0 {
            return Ok(vec![])
        }
        let header = block.header();
        let current_term_period = header.timestamp() / term_seconds;
        let parent_term_period = parent.timestamp() / term_seconds;
        if current_term_period == parent_term_period {
            return Ok(vec![])
        }

        Ok(vec![Action::CloseTerm {
            next_validators: vec![],
            inactive_validators: vec![],
            released_addresses: vec![],
            custody_until: 0,
            kick_at: 0,
        }])
>>>>>>> 096dd3c4
    }

    fn register_client(&self, client: Weak<dyn ConsensusClient>) {
        *self.client.write() = Some(Weak::clone(&client));
    }

    fn register_snapshot_notify_sender(&self, sender: NotifySender) {
        let mut guard = self.snapshot_notify_sender.write();
        assert!(guard.is_none(), "snapshot_notify_sender is registered twice");
        *guard = Some(sender);
    }

    fn send_snapshot_notify(&self, block_hash: BlockHash) {
        if let Some(sender) = self.snapshot_notify_sender.read().as_ref() {
            sender.notify(block_hash)
        }
    }

<<<<<<< HEAD
    fn possible_authors(&self, _block_number: Option<u64>) -> Result<Option<Vec<Address>>, EngineError> {
=======
    fn stake_handler(&self) -> Option<&dyn DoubleVoteHandler> {
        Some(&self.stake)
    }

    fn possible_authors(&self, _block_number: Option<u64>) -> Result<Option<Vec<Public>>, EngineError> {
>>>>>>> 096dd3c4
        Ok(None)
    }
}

#[cfg(test)]
mod tests {
    use crate::scheme::Scheme;
    use ctypes::Header;

    #[test]
    fn fail_to_verify() {
        let engine = Scheme::new_test_solo().engine;
        let header: Header = Header::default();

        assert!(engine.verify_header_basic(&header).is_ok());
    }
}<|MERGE_RESOLUTION|>--- conflicted
+++ resolved
@@ -19,16 +19,8 @@
 use crate::client::snapshot_notify::NotifySender;
 use crate::client::ConsensusClient;
 use crate::consensus::{EngineError, EngineType};
-use crate::error::Error;
-<<<<<<< HEAD
-use ckey::Address;
-use ctypes::{BlockHash, CompactValidatorSet, ConsensusParams, Header};
-=======
 use ckey::Ed25519Public as Public;
-use cstate::{init_stake, DoubleVoteHandler, StateDB, StateResult, StateWithCache, TopLevelState};
-use ctypes::transaction::Action;
 use ctypes::{BlockHash, Header};
->>>>>>> 096dd3c4
 use parking_lot::RwLock;
 use std::sync::{Arc, Weak};
 
@@ -36,11 +28,6 @@
 pub struct Solo {
     client: RwLock<Option<Weak<dyn ConsensusClient>>>,
     snapshot_notify_sender: Arc<RwLock<Option<NotifySender>>>,
-<<<<<<< HEAD
-=======
-    genesis_stakes: HashMap<Public, u64>,
-    stake: stake::Stake,
->>>>>>> 096dd3c4
 }
 
 impl Solo {
@@ -66,42 +53,6 @@
         Seal::Solo
     }
 
-<<<<<<< HEAD
-    fn on_close_block(
-        &self,
-        _block: &mut ExecutedBlock,
-        _updated_validator_set: Option<CompactValidatorSet>,
-        _updated_consensus_params: Option<ConsensusParams>,
-    ) -> Result<(), Error> {
-        Ok(())
-=======
-    fn close_block_actions(&self, block: &ExecutedBlock) -> Result<Vec<Action>, Error> {
-        let client = self.client().ok_or(EngineError::CannotOpenBlock)?;
-
-        let parent_hash = *block.header().parent_hash();
-        let parent = client.block_header(&parent_hash.into()).expect("Parent header must exist");
-        let parent_common_params = client.common_params(parent_hash.into()).expect("CommonParams of parent must exist");
-        let term_seconds = parent_common_params.term_seconds();
-        if term_seconds == 0 {
-            return Ok(vec![])
-        }
-        let header = block.header();
-        let current_term_period = header.timestamp() / term_seconds;
-        let parent_term_period = parent.timestamp() / term_seconds;
-        if current_term_period == parent_term_period {
-            return Ok(vec![])
-        }
-
-        Ok(vec![Action::CloseTerm {
-            next_validators: vec![],
-            inactive_validators: vec![],
-            released_addresses: vec![],
-            custody_until: 0,
-            kick_at: 0,
-        }])
->>>>>>> 096dd3c4
-    }
-
     fn register_client(&self, client: Weak<dyn ConsensusClient>) {
         *self.client.write() = Some(Weak::clone(&client));
     }
@@ -118,15 +69,7 @@
         }
     }
 
-<<<<<<< HEAD
-    fn possible_authors(&self, _block_number: Option<u64>) -> Result<Option<Vec<Address>>, EngineError> {
-=======
-    fn stake_handler(&self) -> Option<&dyn DoubleVoteHandler> {
-        Some(&self.stake)
-    }
-
     fn possible_authors(&self, _block_number: Option<u64>) -> Result<Option<Vec<Public>>, EngineError> {
->>>>>>> 096dd3c4
         Ok(None)
     }
 }
