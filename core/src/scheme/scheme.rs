--- conflicted
+++ resolved
@@ -19,18 +19,9 @@
 use crate::consensus::{ConsensusEngine, NullEngine, Solo, Tendermint};
 use crate::error::Error;
 use ccrypto::BLAKE_NULL_RLP;
-<<<<<<< HEAD
 use cdb::HashDB;
-use ckey::Address;
+use ckey::Ed25519Public as Public;
 use ctypes::{BlockHash, Header};
-=======
-use cdb::{AsHashDB, HashDB};
-use ckey::Ed25519Public as Public;
-use cstate::{Metadata, MetadataAddress, Shard, ShardAddress, StateDB, StateResult};
-use ctypes::errors::SyntaxError;
-use ctypes::{BlockHash, CommonParams, Header, ShardId};
-use merkle_trie::{TrieFactory, TrieMut};
->>>>>>> 096dd3c4
 use parking_lot::RwLock;
 use primitives::{Bytes, H256};
 use rlp::{Rlp, RlpStream};
@@ -96,64 +87,6 @@
         }
     }
 
-<<<<<<< HEAD
-=======
-    fn initialize_state(&self, db: StateDB, genesis_params: CommonParams) -> Result<StateDB, Error> {
-        let root = BLAKE_NULL_RLP;
-        let (db, root) = self.initialize_accounts(db, root)?;
-        let (db, root) = self.initialize_shards(db, root, genesis_params)?;
-        let (db, root) = self.engine.initialize_genesis_state(db, root)?;
-
-        *self.state_root_memo.write() = root;
-        Ok(db)
-    }
-
-    fn initialize_accounts<DB: AsHashDB>(&self, mut db: DB, mut root: H256) -> StateResult<(DB, H256)> {
-        // basic accounts in scheme.
-        {
-            let mut t = TrieFactory::create(db.as_hashdb_mut(), &mut root);
-
-            for (pubkey, account) in &*self.genesis_accounts {
-                let r = t.insert(pubkey.as_ref(), &account.rlp_bytes());
-                debug_assert_eq!(Ok(None), r);
-                r?;
-            }
-        }
-
-        Ok((db, root))
-    }
-
-    fn initialize_shards<DB: AsHashDB>(
-        &self,
-        mut db: DB,
-        mut root: H256,
-        genesis_params: CommonParams,
-    ) -> Result<(DB, H256), Error> {
-        debug_assert_eq!(::std::mem::size_of::<u16>(), ::std::mem::size_of::<ShardId>());
-        let global_metadata = Metadata::new(self.genesis_shards as ShardId, genesis_params);
-
-        // Initialize shards
-        for shard_id in 0..self.genesis_shards {
-            let mut t = TrieFactory::from_existing(db.as_hashdb_mut(), &mut root)?;
-            let address = ShardAddress::new(shard_id);
-            let r = t.insert(&*address, &Shard::new(BLAKE_NULL_RLP).rlp_bytes());
-            debug_assert_eq!(Ok(None), r);
-            r?;
-        }
-
-        {
-            let mut t = TrieFactory::from_existing(db.as_hashdb_mut(), &mut root)?;
-            let address = MetadataAddress::new();
-
-            let r = t.insert(&*address, &global_metadata.rlp_bytes());
-            debug_assert_eq!(Ok(None), r);
-            r?;
-        }
-
-        Ok((db, root))
-    }
-
->>>>>>> 096dd3c4
     pub fn check_genesis_root(&self, db: &dyn HashDB) -> bool {
         if db.is_empty() {
             return true
@@ -220,13 +153,6 @@
         ret.append_raw(&empty_list, 1);
         ret.out()
     }
-<<<<<<< HEAD
-=======
-
-    pub fn genesis_accounts(&self) -> Vec<Public> {
-        self.genesis_accounts.keys().cloned().collect()
-    }
->>>>>>> 096dd3c4
 }
 
 /// Load from JSON object.
