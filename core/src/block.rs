--- conflicted
+++ resolved
@@ -17,19 +17,13 @@
 use crate::consensus::{ConsensusEngine, Evidence};
 use crate::error::{BlockError, Error};
 use ccrypto::BLAKE_NULL_RLP;
-<<<<<<< HEAD
-use ckey::Address;
+use ckey::Ed25519Public as Public;
 use coordinator::traits::BlockExecutor;
 use coordinator::types::{Event, Header as PreHeader, Transaction, VerifiedCrime};
-use cstate::{NextValidatorSet, StateDB, StateError, StateWithCache, TopLevelState};
-=======
-use ckey::Ed25519Public as Public;
-use cstate::{FindDoubleVoteHandler, NextValidators, StateDB, StateError, StateWithCache, TopLevelState};
-use ctypes::errors::HistoryError;
->>>>>>> 096dd3c4
+use cstate::{CurrentValidatorSet, NextValidatorSet, StateDB, StateError, StateWithCache, TopLevelState, TopState};
 use ctypes::header::{Header, Seal};
 use ctypes::util::unexpected::Mismatch;
-use ctypes::TxHash;
+use ctypes::{CompactValidatorSet, ConsensusParams, TxHash};
 use merkle_trie::skewed_merkle_root;
 use primitives::{Bytes, H256};
 use rlp::{Decodable, DecoderError, Encodable, Rlp, RlpStream};
@@ -128,20 +122,12 @@
 /// Block that is ready for transactions to be added.
 pub struct OpenBlock {
     block: ExecutedBlock,
-<<<<<<< HEAD
-    engine: &'x dyn ConsensusEngine,
-=======
->>>>>>> 096dd3c4
 }
 
 impl OpenBlock {
     /// Create a new `OpenBlock` ready for transaction pushing.
     pub fn try_new(
-<<<<<<< HEAD
-        engine: &'x dyn ConsensusEngine,
-=======
-        engine: &dyn CodeChainEngine,
->>>>>>> 096dd3c4
+        engine: &dyn ConsensusEngine,
         db: StateDB,
         parent: &Header,
         author: Public,
@@ -200,7 +186,6 @@
     }
 
     /// Turn this into a `ClosedBlock`.
-<<<<<<< HEAD
     pub fn close(mut self, block_executor: &dyn BlockExecutor) -> Result<ClosedBlock, Error> {
         let block_outcome = block_executor.close_block(self.state_mut())?;
 
@@ -211,14 +196,11 @@
             None => NextValidatorSet::load_from_state(self.block.state())?.create_compact_validator_set().hash(),
         };
         let updated_consensus_params = block_outcome.updated_consensus_params;
-        if let Err(e) = self.engine.on_close_block(&mut self.block, updated_validator_set, updated_consensus_params) {
+        if let Err(e) = self.update_next_block_state(updated_validator_set, updated_consensus_params) {
             warn!("Encountered error on closing the block: {}", e);
             return Err(e)
         }
 
-=======
-    pub fn close(mut self) -> Result<ClosedBlock, Error> {
->>>>>>> 096dd3c4
         let state_root = self.block.state.commit().map_err(|e| {
             warn!("Encountered error on state commit: {}", e);
             e
@@ -259,8 +241,8 @@
     /// Provide a valid seal
     ///
     /// NOTE: This does not check the validity of `seal` with the engine.
-    pub fn seal(&mut self, seal: Vec<Bytes>) -> Result<(), BlockError> {
-        let expected_seal_fields = self.engine.seal_fields(self.header());
+    pub fn seal(&mut self, engine: &dyn ConsensusEngine, seal: Vec<Bytes>) -> Result<(), BlockError> {
+        let expected_seal_fields = engine.seal_fields(self.header());
         if seal.len() != expected_seal_fields {
             return Err(BlockError::InvalidSealArity(Mismatch {
                 expected: expected_seal_fields,
@@ -275,14 +257,43 @@
         &mut self.block
     }
 
+    fn state(&self) -> &TopLevelState {
+        self.block.state()
+    }
+
     fn state_mut(&mut self) -> &mut TopLevelState {
         &mut self.block.state
     }
-}
-
-/// Just like `OpenBlock`, except that we've applied `Engine::on_close_block`, finished up the non-seal header fields.
-///
-/// There is no function available to push a transaction.
+
+    // called on open_block
+    fn update_current_validator_set(&mut self) -> Result<(), Error> {
+        let mut current_validators = CurrentValidatorSet::load_from_state(self.state())?;
+        current_validators.update(NextValidatorSet::load_from_state(self.state())?);
+        current_validators.save_to_state(self.state_mut())?;
+
+        Ok(())
+    }
+
+    // called on close_block
+    fn update_next_block_state(
+        &mut self,
+        updated_validator_set: Option<CompactValidatorSet>,
+        updated_consensus_params: Option<ConsensusParams>,
+    ) -> Result<(), Error> {
+        let state = self.block.state_mut();
+
+        if let Some(set) = updated_validator_set {
+            let validators = NextValidatorSet::from_compact_validator_set(set);
+            validators.save_to_state(state)?;
+        }
+
+        if let Some(params) = updated_consensus_params {
+            state.update_consensus_params(params)?;
+        }
+        Ok(())
+    }
+}
+
 #[derive(Clone)]
 pub struct ClosedBlock {
     block: ExecutedBlock,
@@ -378,11 +389,7 @@
     let mut b = OpenBlock::try_new(engine, db, parent, Public::default(), vec![])?;
 
     b.populate_from(header);
-<<<<<<< HEAD
-    engine.on_open_block(b.inner_mut())?;
-=======
-    b.push_transactions(transactions, client, parent.number(), parent.timestamp())?;
->>>>>>> 096dd3c4
+    b.update_current_validator_set()?;
 
     b.open(block_executor, evidences.to_vec())?;
     b.execute_transactions(block_executor, transactions.to_vec())?;
