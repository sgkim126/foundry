// Copyright 2018-2020 Kodebox, Inc.
// This file is part of CodeChain.
//
// This program is free software: you can redistribute it and/or modify
// it under the terms of the GNU Affero General Public License as
// published by the Free Software Foundation, either version 3 of the
// License, or (at your option) any later version.
//
// This program is distributed in the hope that it will be useful,
// but WITHOUT ANY WARRANTY; without even the implied warranty of
// MERCHANTABILITY or FITNESS FOR A PARTICULAR PURPOSE.  See the
// GNU Affero General Public License for more details.
//
// You should have received a copy of the GNU Affero General Public License
// along with this program.  If not, see <https://www.gnu.org/licenses/>.

use super::importer::Importer;
use super::{
    BlockChainClient, BlockChainInfo, BlockChainTrait, BlockProducer, ChainNotify, ClientConfig, DatabaseClient,
    EngineClient, EngineInfo, ImportBlock, ImportResult, StateInfo, StateOrBlock,
};
use crate::block::{Block, ClosedBlock, IsBlock, OpenBlock};
use crate::blockchain::{BlockChain, BlockProvider, BodyProvider, EventProvider, HeaderProvider, TransactionAddress};
use crate::client::{ConsensusClient, SnapshotClient, TermInfo};
use crate::consensus::{ConsensusEngine, EngineError};
use crate::encoded;
use crate::error::{BlockImportError, Error, ImportError, SchemeError};
use crate::event::EventSource;
use crate::miner::{Miner, MinerService};
use crate::scheme::Scheme;
use crate::service::ClientIoMessage;
use crate::transaction::{LocalizedTransaction, PendingTransactions};
use crate::types::{BlockId, BlockStatus, TransactionId, VerificationQueueInfo as BlockQueueInfo};
use ccrypto::BLAKE_NULL_RLP;
use cdb::{new_journaldb, Algorithm, AsHashDB};
use cio::IoChannel;
<<<<<<< HEAD
use ckey::{Address, NetworkId, PlatformAddress};
use coordinator::context::MemPoolAccess;
use coordinator::traits::{BlockExecutor, Initializer};
use coordinator::types::{Event, Transaction};
use cstate::{Metadata, MetadataAddress, NextValidatorSet, StateDB, StateWithCache, TopLevelState, TopStateView};
=======
use ckey::{Ed25519Public as Public, NetworkId, PlatformAddress};
use cstate::{DoubleVoteHandler, FindDoubleVoteHandler, StateDB, TopLevelState, TopStateView};
>>>>>>> 096dd3c4
use ctimer::{TimeoutHandler, TimerApi, TimerScheduleError, TimerToken};
use ctypes::header::Header;
use ctypes::{BlockHash, BlockNumber, CommonParams, CompactValidatorSet, ConsensusParams, TxHash};
use kvdb::{DBTransaction, KeyValueDB};
use merkle_trie::{TrieFactory, TrieMut};
use parking_lot::{Mutex, RwLock, RwLockReadGuard};
use primitives::{Bytes, H256};
use rlp::{Encodable, Rlp};
use std::ops::Range;
use std::sync::atomic::{AtomicUsize, Ordering as AtomicOrdering};
use std::sync::{Arc, Weak};

const MAX_MEM_POOL_SIZE: usize = 4096;

pub struct Client {
    engine: Arc<dyn ConsensusEngine>,

    io_channel: Mutex<IoChannel<ClientIoMessage>>,

    chain: RwLock<BlockChain>,

    /// Client uses this to store blocks, traces, etc.
    db: Arc<dyn KeyValueDB>,

    state_db: RwLock<StateDB>,

    /// List of actors to be notified on certain chain events
    notify: RwLock<Vec<Weak<dyn ChainNotify>>>,

    /// Count of pending transactions in the queue
    queue_transactions: AtomicUsize,

    importer: Importer,

    /// Timer for reseal_min_period on miner client
    reseal_timer: TimerApi,
}

impl Client {
    pub fn try_new<C: 'static + Initializer + BlockExecutor>(
        config: &ClientConfig,
        scheme: &Scheme,
        db: Arc<dyn KeyValueDB>,
        miner: Arc<Miner>,
        coordinator: Arc<C>,
        message_channel: IoChannel<ClientIoMessage>,
        reseal_timer: TimerApi,
    ) -> Result<Arc<Client>, Error> {
        let journal_db = new_journaldb(Arc::clone(&db), Algorithm::Archive, crate::db::COL_STATE);
        let mut state_db = StateDB::new(journal_db);
        if !scheme.check_genesis_root(state_db.as_hashdb()) {
            return Err(SchemeError::InvalidState.into())
        }
        if state_db.is_empty() {
            let (validators, consensus_params) = coordinator.initialize_chain(scheme.app_state.clone());
            state_db = Self::initialize_state(state_db, consensus_params, validators)?;
            let mut batch = DBTransaction::new();
            state_db.journal_under(&mut batch, 0, *scheme.genesis_header().hash())?;
            db.write(batch)?;
        }

        let gb = scheme.genesis_block();
        let chain = BlockChain::new(&gb, db.clone());

        let engine = scheme.engine.clone();

        let importer = Importer::try_new(config, engine.clone(), message_channel.clone(), miner, coordinator)?;

        let client = Arc::new(Client {
            engine,
            io_channel: Mutex::new(message_channel),
            chain: RwLock::new(chain),
            db,
            state_db: RwLock::new(state_db),
            notify: RwLock::new(Vec::new()),
            queue_transactions: AtomicUsize::new(0),
            importer,
            reseal_timer,
        });

        // ensure buffered changes are flushed.
        client.db.flush()?;
        Ok(client)
    }

    /// Returns engine reference.
    pub fn engine(&self) -> &dyn ConsensusEngine {
        &*self.engine
    }

    /// Adds an actor to be notified on certain events
    pub fn add_notify(&self, target: Weak<dyn ChainNotify>) {
        self.notify.write().push(target);
    }

    pub fn new_blocks(&self, imported: &[BlockHash], invalid: &[BlockHash], enacted: &[BlockHash]) {
        self.notify(|notify| notify.new_blocks(imported.to_vec(), invalid.to_vec(), enacted.to_vec()));
    }

    pub fn new_headers(&self, imported: &[BlockHash], enacted: &[BlockHash], new_best_proposal: Option<BlockHash>) {
        self.notify(|notify| {
            notify.new_headers(imported.to_vec(), enacted.to_vec(), new_best_proposal);
        });
    }

    fn notify<F>(&self, f: F)
    where
        F: Fn(&dyn ChainNotify), {
        for np in self.notify.read().iter() {
            if let Some(n) = np.upgrade() {
                f(&*n);
            }
        }
    }

    /// This is triggered by a message coming from a header queue when the header is ready for insertion
    pub fn import_verified_headers(&self) -> usize {
        self.importer.import_verified_headers_from_queue(self)
    }

    /// This is triggered by a message coming from a block queue when the block is ready for insertion
    pub fn import_verified_blocks(&self) -> usize {
        self.importer.import_verified_blocks(self)
    }

    /// This is triggered by a message coming from a engine when a new block should be created
    pub fn update_sealing(&self, parent_block: BlockId, allow_empty_block: bool) {
        self.importer.miner.update_sealing(self, parent_block, allow_empty_block);
    }

    fn block_hash(chain: &BlockChain, id: &BlockId) -> Option<BlockHash> {
        match id {
            BlockId::Hash(hash) => Some(*hash),
            BlockId::Number(number) => chain.block_hash(*number),
            BlockId::Earliest => chain.block_hash(0),
            BlockId::Latest => Some(chain.best_block_hash()),
            BlockId::ParentOfLatest => Some(chain.best_block_header().parent_hash()),
        }
    }

    fn transaction_address(&self, id: &TransactionId) -> Option<TransactionAddress> {
        match id {
            TransactionId::Hash(hash) => self.block_chain().transaction_address(hash),
            TransactionId::Location(id, index) => {
                Self::block_hash(&self.block_chain(), id).map(|hash| TransactionAddress {
                    block_hash: hash,
                    index: *index,
                })
            }
        }
    }

    /// Import transactions from the IO queue
    pub fn import_queued_transactions(&self, transactions: &[Bytes]) -> usize {
        ctrace!(EXTERNAL_TX, "Importing queued");
        self.queue_transactions.fetch_sub(transactions.len(), AtomicOrdering::SeqCst);
        let transactions: Vec<Transaction> =
            transactions.iter().filter_map(|bytes| Rlp::new(bytes).as_val().ok()).collect();
        let results = self.importer.miner.import_external_transactions(self, transactions);
        results.len()
    }

    /// This is triggered by a message coming from the Tendermint engine when a block is committed.
    /// See EngineClient::update_best_as_committed() for details.
    pub fn update_best_as_committed(&self, block_hash: BlockHash) {
        ctrace!(CLIENT, "Update the best block to the hash({}), as requested", block_hash);
        let update_result = {
            let _import_lock = self.importer.import_lock.lock();

            let chain = self.block_chain();
            let mut batch = DBTransaction::new();

            let update_result = chain.update_best_as_committed(&mut batch, block_hash);
            self.db().write(batch).expect("DB flush failed.");
            chain.commit();

            // Clear the state DB cache
            let mut state_db = self.state_db().write();
            state_db.clear_cache();

            update_result
        };

        if update_result.is_none() {
            return
        }

        let enacted = self.importer.extract_enacted(vec![update_result]);
        self.importer.miner.chain_new_blocks(self, &[], &[], &enacted);
        self.new_blocks(&[], &[], &enacted);
    }

    fn initialize_state(
        db: StateDB,
        genesis_consensus_params: ConsensusParams,
        genesis_validators: CompactValidatorSet,
    ) -> Result<StateDB, Error> {
        let root = BLAKE_NULL_RLP;
        let (db, root) = Self::initialize_validator_set(db, root, genesis_validators)?;
        let db = Self::initialize_modules(db, root, genesis_consensus_params)?;

        Ok(db)
    }

    fn initialize_validator_set(
        db: StateDB,
        root: H256,
        genesis_validators: CompactValidatorSet,
    ) -> Result<(StateDB, H256), Error> {
        let mut state = TopLevelState::from_existing(db.clone(&root), root)?;
        let validator_set = NextValidatorSet::from_compact_validator_set(genesis_validators);
        validator_set.save_to_state(&mut state)?;
        let root = state.commit()?;
        Ok((db, root))
    }

    fn initialize_modules(
        mut db: StateDB,
        mut root: H256,
        genesis_consensus_params: ConsensusParams,
    ) -> Result<StateDB, Error> {
        // TODO: remove CommonParams
        let genesis_params = CommonParams::default();
        let global_metadata = Metadata::new(genesis_params, genesis_consensus_params);
        {
            let mut t = TrieFactory::from_existing(db.as_hashdb_mut(), &mut root)?;
            let address = MetadataAddress::new();

            let r = t.insert(&*address, &global_metadata.rlp_bytes());
            debug_assert_eq!(Ok(None), r);
            r?;
        }
        Ok(db)
    }

    fn block_number_ref(&self, id: &BlockId) -> Option<BlockNumber> {
        match id {
            BlockId::Number(number) => Some(*number),
            BlockId::Hash(hash) => self.block_chain().block_number(hash),
            BlockId::Earliest => Some(0),
            BlockId::Latest => Some(self.block_chain().best_block_detail().number),
            BlockId::ParentOfLatest => {
                if self.block_chain().best_block_detail().number == 0 {
                    None
                } else {
                    Some(self.block_chain().best_block_detail().number - 1)
                }
            }
        }
    }

    fn state_info(&self, state: StateOrBlock) -> Option<Box<dyn TopStateView>> {
        Some(match state {
            StateOrBlock::State(state) => state,
            StateOrBlock::Block(id) => Box::new(self.state_at(id)?),
        })
    }

    pub fn state_db(&self) -> &RwLock<StateDB> {
        &self.state_db
    }

    pub fn block_chain(&self) -> RwLockReadGuard<'_, BlockChain> {
        self.chain.read()
    }

    pub fn db(&self) -> &Arc<dyn KeyValueDB> {
        &self.db
    }
}

/// The minimum time between blocks, the miner creates a block when RESEAL_MIN_TIMER is invoked.
/// Do not create a block before RESEAL_MIN_TIMER event.
const RESEAL_MIN_TIMER_TOKEN: TimerToken = 1;

impl TimeoutHandler for Client {
    fn on_timeout(&self, token: TimerToken) {
        match token {
            RESEAL_MIN_TIMER_TOKEN => {
                // Checking self.ready_transactions() for efficiency
                if !self.engine().engine_type().ignore_reseal_min_period() && !self.is_pending_queue_empty() {
                    self.update_sealing(BlockId::Latest, false);
                }
            }
            _ => unreachable!(),
        }
    }
}

impl DatabaseClient for Client {
    fn database(&self) -> Arc<dyn KeyValueDB> {
        Arc::clone(&self.db())
    }
}

impl StateInfo for Client {
    fn state_at(&self, id: BlockId) -> Option<TopLevelState> {
        self.block_header(&id).and_then(|header| {
            let root = header.state_root();
            TopLevelState::from_existing(self.state_db.read().clone(&root), root).ok()
        })
    }
}

impl EngineInfo for Client {
    fn network_id(&self) -> NetworkId {
        self.consensus_params(BlockId::Earliest).expect("Genesis state must exist").network_id()
    }

    fn common_params(&self, block_id: BlockId) -> Option<CommonParams> {
        self.state_info(block_id.into()).map(|state| {
            *state
                .metadata()
                .unwrap_or_else(|err| unreachable!("Unexpected failure. Maybe DB was corrupted: {:?}", err))
                .unwrap()
                .params()
        })
    }

    fn consensus_params(&self, block_id: BlockId) -> Option<ConsensusParams> {
        self.state_info(block_id.into()).map(|state| {
            *state
                .metadata()
                .unwrap_or_else(|err| unreachable!("Unexpected failure. Maybe DB was corrupted: {:?}", err))
                .unwrap()
                .consensus_params()
        })
    }

    fn metadata_seq(&self, block_id: BlockId) -> Option<u64> {
        self.state_info(block_id.into()).map(|state| {
            state
                .metadata()
                .unwrap_or_else(|err| unreachable!("Unexpected failure. Maybe DB was corrupted: {:?}", err))
                .unwrap()
                .seq()
        })
    }

    fn possible_authors(&self, block_number: Option<u64>) -> Result<Option<Vec<PlatformAddress>>, EngineError> {
        let network_id = self.network_id();
        if block_number == Some(0) {
            let genesis_author = self.block_header(&0.into()).expect("genesis block").author();
            return Ok(Some(vec![PlatformAddress::new_v1(network_id, genesis_author)]))
        }
        let pubkeys = self.engine().possible_authors(block_number)?;
        Ok(pubkeys
            .map(|pubkeys| pubkeys.into_iter().map(|pubkey| PlatformAddress::new_v1(network_id, pubkey)).collect()))
    }
}

impl EngineClient for Client {
    /// Make a new block and seal it.
    fn update_sealing(&self, parent_block: BlockId, allow_empty_block: bool) {
        match self.io_channel.lock().send(ClientIoMessage::NewBlockRequired {
            parent_block,
            allow_empty_block,
        }) {
            Ok(_) => {}
            Err(e) => {
                cdebug!(CLIENT, "Error while triggering block creation: {}", e);
            }
        }
    }

    /// Update the best block as the given block hash.
    ///
    /// Used in Tendermint, when going to the commit step.
    fn update_best_as_committed(&self, block_hash: BlockHash) {
        ctrace!(ENGINE, "Requesting a best block update (block hash: {})", block_hash);
        match self.io_channel.lock().send(ClientIoMessage::UpdateBestAsCommitted(block_hash)) {
            Ok(_) => {}
            Err(e) => {
                cerror!(CLIENT, "Error while triggering the best block update: {}", e);
            }
        }
    }

    fn get_kvdb(&self) -> Arc<dyn KeyValueDB> {
        self.db.clone()
    }
}

impl ConsensusClient for Client {}

impl BlockChainTrait for Client {
    fn chain_info(&self) -> BlockChainInfo {
        self.block_chain().chain_info()
    }

    fn block_header(&self, id: &BlockId) -> Option<encoded::Header> {
        let chain = self.block_chain();

        Self::block_hash(&chain, id).and_then(|hash| chain.block_header_data(&hash))
    }

    fn best_block_header(&self) -> encoded::Header {
        self.block_chain().best_block_header()
    }

    fn best_header(&self) -> encoded::Header {
        self.block_chain().best_header()
    }

    fn best_proposal_header(&self) -> encoded::Header {
        self.block_chain().best_proposal_header()
    }

    fn block(&self, id: &BlockId) -> Option<encoded::Block> {
        let chain = self.block_chain();

        Self::block_hash(&chain, id).and_then(|hash| chain.block(&hash))
    }

    fn transaction_block(&self, id: &TransactionId) -> Option<BlockHash> {
        self.transaction_address(id).map(|addr| addr.block_hash)
    }
}

impl ImportBlock for Client {
    fn import_block(&self, bytes: Bytes) -> Result<BlockHash, BlockImportError> {
        use crate::verification::queue::kind::blocks::Unverified;
        use crate::verification::queue::kind::BlockLike;

        let unverified = Unverified::new(bytes);
        {
            if self.block_chain().is_known(&unverified.hash()) {
                return Err(BlockImportError::Import(ImportError::AlreadyInChain))
            }
        }
        Ok(self.importer.block_queue.import(unverified)?)
    }

    fn import_header(&self, unverified: Header) -> Result<BlockHash, BlockImportError> {
        if self.block_chain().is_known_header(&unverified.hash()) {
            return Err(BlockImportError::Import(ImportError::AlreadyInChain))
        }
        Ok(self.importer.header_queue.import(unverified)?)
    }

    fn import_trusted_header(&self, header: Header) -> Result<BlockHash, BlockImportError> {
        if self.block_chain().is_known_header(&header.hash()) {
            return Err(BlockImportError::Import(ImportError::AlreadyInChain))
        }
        let import_lock = self.importer.import_lock.lock();
        self.importer.import_trusted_header(&header, self, &import_lock);
        Ok(header.hash())
    }

    fn import_trusted_block(&self, block: &Block) -> Result<BlockHash, BlockImportError> {
        if self.block_chain().is_known(&block.header.hash()) {
            return Err(BlockImportError::Import(ImportError::AlreadyInChain))
        }
        let import_lock = self.importer.import_lock.lock();
        self.importer.import_trusted_block(block, self, &import_lock);
        Ok(block.header.hash())
    }

    fn force_update_best_block(&self, hash: &BlockHash) {
        self.importer.force_update_best_block(hash, self)
    }

    fn import_generated_block(&self, block: &ClosedBlock) -> ImportResult {
        let h = block.header().hash();
        let update_result = {
            // scope for self.import_lock
            let import_lock = self.importer.import_lock.lock();

            let number = block.header().number();
            let block_data = block.rlp_bytes();
            let header = block.header();

            self.importer.import_verified_headers(vec![header], self, &import_lock);

            let update_result = self.importer.commit_block(block, header, &block_data, self);
            cinfo!(CLIENT, "Imported closed block #{} ({})", number, h);
            update_result
        };
        let enacted = self.importer.extract_enacted(vec![update_result]);
        self.importer.miner.chain_new_blocks(self, &[h], &[], &enacted);
        self.new_blocks(&[h], &[], &enacted);
        self.db().flush().expect("DB flush failed.");
        Ok(h)
    }

    fn set_min_timer(&self) {
        self.reseal_timer.cancel(RESEAL_MIN_TIMER_TOKEN).expect("Reseal min timer clear succeeds");
        match self
            .reseal_timer
            .schedule_once(self.importer.miner.get_options().reseal_min_period, RESEAL_MIN_TIMER_TOKEN)
        {
            Ok(_) => {}
            Err(TimerScheduleError::TokenAlreadyScheduled) => {
                // Since set_min_timer could be called in multi thread, ignore the TokenAlreadyScheduled error
            }
            Err(err) => unreachable!("Reseal min timer should not fail but failed with {:?}", err),
        }
    }
}

impl MemPoolAccess for Client {
    fn inject_transactions(&self, transactions: Vec<Transaction>) -> Vec<Result<(), String>> {
        transactions.into_iter().map(|tx| self.queue_own_transaction(tx).map_err(|e| format!("{}", e))).collect()
    }
}

impl BlockChainClient for Client {
    fn queue_info(&self) -> BlockQueueInfo {
        self.importer.block_queue.queue_info()
    }

    /// Import own transaction
    fn queue_own_transaction(&self, transaction: Transaction) -> Result<(), Error> {
        self.importer.miner.import_own_transaction(self, transaction)
    }

    fn queue_transactions(&self, transactions: Vec<Bytes>) {
        let queue_size = self.queue_transactions.load(AtomicOrdering::Relaxed);
        ctrace!(EXTERNAL_TX, "Queue size: {}", queue_size);
        if queue_size > MAX_MEM_POOL_SIZE {
            cwarn!(EXTERNAL_TX, "Ignoring {} transactions: queue is full", transactions.len());
        } else {
            let len = transactions.len();
            match self.io_channel.lock().send(ClientIoMessage::NewTransactions(transactions)) {
                Ok(_) => {
                    self.queue_transactions.fetch_add(len, AtomicOrdering::SeqCst);
                }
                Err(e) => {
                    cwarn!(EXTERNAL_TX, "Ignoring {} transactions: error queueing: {}", len, e);
                }
            }
        }
    }

    fn delete_all_pending_transactions(&self) {
        self.importer.miner.delete_all_pending_transactions();
    }

    fn ready_transactions(&self, range: Range<u64>) -> PendingTransactions {
        let params =
            self.consensus_params(BlockId::Latest).expect("Consensus params of the latest block always exists");

        self.importer.miner.ready_transactions(params.max_body_size(), params.max_body_size(), range)
    }

    fn count_pending_transactions(&self, range: Range<u64>) -> usize {
        self.importer.miner.count_pending_transactions(range)
    }

    fn is_pending_queue_empty(&self) -> bool {
        self.importer.miner.status().transactions_in_pending_queue == 0
    }

    fn block_number(&self, id: &BlockId) -> Option<BlockNumber> {
        self.block_number_ref(&id)
    }

    fn block_body(&self, id: &BlockId) -> Option<encoded::Body> {
        let chain = self.block_chain();

        Self::block_hash(&chain, id).and_then(|hash| chain.block_body(&hash))
    }

    fn block_status(&self, id: &BlockId) -> BlockStatus {
        let chain = self.block_chain();
        match Self::block_hash(&chain, id) {
            Some(ref hash) if chain.is_known(hash) => BlockStatus::InChain,
            Some(hash) => self.importer.block_queue.status(&hash),
            None => BlockStatus::Unknown,
        }
    }

    fn block_hash(&self, id: &BlockId) -> Option<BlockHash> {
        let chain = self.block_chain();
        Self::block_hash(&chain, id)
    }

    fn transaction(&self, id: &TransactionId) -> Option<LocalizedTransaction> {
        let chain = self.block_chain();
        self.transaction_address(id).and_then(|pubkey| chain.transaction(&pubkey))
    }

    fn events_by_tx_hash(&self, hash: &TxHash) -> Vec<Event> {
        let chain = self.block_chain();
        let source = EventSource::Transaction(*hash);
        chain.events(&source)
    }

    fn events_by_block_hash(&self, hash: &BlockHash) -> Vec<Event> {
        let chain = self.block_chain();
        let source = EventSource::Block(*hash);
        chain.events(&source)
    }
}

impl TermInfo for Client {
    fn last_term_finished_block_num(&self, id: BlockId) -> Option<BlockNumber> {
        self.state_at(id)
            .map(|state| state.metadata().unwrap().expect("Metadata always exist"))
            .map(|metadata| metadata.last_term_finished_block_num())
    }

    fn current_term_id(&self, id: BlockId) -> Option<u64> {
        self.state_at(id)
            .map(|state| state.metadata().unwrap().expect("Metadata always exist"))
            .map(|metadata| metadata.current_term_id())
    }
<<<<<<< HEAD
=======

    fn term_common_params(&self, id: BlockId) -> Option<CommonParams> {
        let state = self.state_at(id)?;
        let metadata = state.metadata().unwrap().expect("Metadata always exist");

        Some(*metadata.term_params())
    }
}

impl AccountData for Client {
    fn seq(&self, pubkey: &Public, id: BlockId) -> Option<u64> {
        self.state_at(id).and_then(|s| s.seq(pubkey).ok())
    }

    fn balance(&self, pubkey: &Public, state: StateOrBlock) -> Option<u64> {
        let state = self.state_info(state)?;
        state.balance(pubkey).ok()
    }
}

impl Shard for Client {
    fn number_of_shards(&self, state: StateOrBlock) -> Option<ShardId> {
        let state = self.state_info(state)?;
        state.number_of_shards().ok()
    }

    fn shard_root(&self, shard_id: ShardId, state: StateOrBlock) -> Option<H256> {
        let state = self.state_info(state)?;
        state.shard_root(shard_id).ok()?
    }
>>>>>>> 096dd3c4
}

impl BlockProducer for Client {
    fn prepare_open_block(&self, parent_block_id: BlockId, author: Public, extra_data: Bytes) -> OpenBlock {
        let engine = &*self.engine;
        let chain = self.block_chain();
        let parent_hash = self.block_hash(&parent_block_id).expect("parent exist always");
        let parent_header = chain.block_header(&parent_hash).expect("parent exist always");

        OpenBlock::try_new(
            engine,
            self.state_db.read().clone(&parent_header.state_root()),
            &parent_header,
            author,
            extra_data,
        ).expect("OpenBlock::new only fails if parent state root invalid; state root of best block's header is never invalid; qed")
    }
}

<<<<<<< HEAD
=======
impl MiningBlockChainClient for Client {
    fn get_malicious_users(&self) -> Vec<Public> {
        self.importer.miner.get_malicious_users()
    }

    fn release_malicious_users(&self, prisoner_vec: Vec<Public>) {
        self.importer.miner.release_malicious_users(prisoner_vec)
    }

    fn imprison_malicious_users(&self, prisoner_vec: Vec<Public>) {
        self.importer.miner.imprison_malicious_users(prisoner_vec)
    }

    fn get_immune_users(&self) -> Vec<Public> {
        self.importer.miner.get_immune_users()
    }

    fn register_immune_users(&self, immune_user_vec: Vec<Public>) {
        self.importer.miner.register_immune_users(immune_user_vec)
    }
}

impl FindDoubleVoteHandler for Client {
    fn double_vote_handler(&self) -> Option<&dyn DoubleVoteHandler> {
        self.engine.stake_handler()
    }
}

>>>>>>> 096dd3c4
impl SnapshotClient for Client {
    fn notify_snapshot(&self, id: BlockId) {
        if let Some(header) = self.block_header(&id) {
            self.engine.send_snapshot_notify(header.hash())
        }
    }
}<|MERGE_RESOLUTION|>--- conflicted
+++ resolved
@@ -34,16 +34,11 @@
 use ccrypto::BLAKE_NULL_RLP;
 use cdb::{new_journaldb, Algorithm, AsHashDB};
 use cio::IoChannel;
-<<<<<<< HEAD
-use ckey::{Address, NetworkId, PlatformAddress};
+use ckey::{Ed25519Public as Public, NetworkId, PlatformAddress};
 use coordinator::context::MemPoolAccess;
 use coordinator::traits::{BlockExecutor, Initializer};
 use coordinator::types::{Event, Transaction};
 use cstate::{Metadata, MetadataAddress, NextValidatorSet, StateDB, StateWithCache, TopLevelState, TopStateView};
-=======
-use ckey::{Ed25519Public as Public, NetworkId, PlatformAddress};
-use cstate::{DoubleVoteHandler, FindDoubleVoteHandler, StateDB, TopLevelState, TopStateView};
->>>>>>> 096dd3c4
 use ctimer::{TimeoutHandler, TimerApi, TimerScheduleError, TimerToken};
 use ctypes::header::Header;
 use ctypes::{BlockHash, BlockNumber, CommonParams, CompactValidatorSet, ConsensusParams, TxHash};
@@ -651,39 +646,6 @@
             .map(|state| state.metadata().unwrap().expect("Metadata always exist"))
             .map(|metadata| metadata.current_term_id())
     }
-<<<<<<< HEAD
-=======
-
-    fn term_common_params(&self, id: BlockId) -> Option<CommonParams> {
-        let state = self.state_at(id)?;
-        let metadata = state.metadata().unwrap().expect("Metadata always exist");
-
-        Some(*metadata.term_params())
-    }
-}
-
-impl AccountData for Client {
-    fn seq(&self, pubkey: &Public, id: BlockId) -> Option<u64> {
-        self.state_at(id).and_then(|s| s.seq(pubkey).ok())
-    }
-
-    fn balance(&self, pubkey: &Public, state: StateOrBlock) -> Option<u64> {
-        let state = self.state_info(state)?;
-        state.balance(pubkey).ok()
-    }
-}
-
-impl Shard for Client {
-    fn number_of_shards(&self, state: StateOrBlock) -> Option<ShardId> {
-        let state = self.state_info(state)?;
-        state.number_of_shards().ok()
-    }
-
-    fn shard_root(&self, shard_id: ShardId, state: StateOrBlock) -> Option<H256> {
-        let state = self.state_info(state)?;
-        state.shard_root(shard_id).ok()?
-    }
->>>>>>> 096dd3c4
 }
 
 impl BlockProducer for Client {
@@ -703,37 +665,6 @@
     }
 }
 
-<<<<<<< HEAD
-=======
-impl MiningBlockChainClient for Client {
-    fn get_malicious_users(&self) -> Vec<Public> {
-        self.importer.miner.get_malicious_users()
-    }
-
-    fn release_malicious_users(&self, prisoner_vec: Vec<Public>) {
-        self.importer.miner.release_malicious_users(prisoner_vec)
-    }
-
-    fn imprison_malicious_users(&self, prisoner_vec: Vec<Public>) {
-        self.importer.miner.imprison_malicious_users(prisoner_vec)
-    }
-
-    fn get_immune_users(&self) -> Vec<Public> {
-        self.importer.miner.get_immune_users()
-    }
-
-    fn register_immune_users(&self, immune_user_vec: Vec<Public>) {
-        self.importer.miner.register_immune_users(immune_user_vec)
-    }
-}
-
-impl FindDoubleVoteHandler for Client {
-    fn double_vote_handler(&self) -> Option<&dyn DoubleVoteHandler> {
-        self.engine.stake_handler()
-    }
-}
-
->>>>>>> 096dd3c4
 impl SnapshotClient for Client {
     fn notify_snapshot(&self, id: BlockId) {
         if let Some(header) = self.block_header(&id) {
