--- conflicted
+++ resolved
@@ -15,13 +15,8 @@
 // along with this program.  If not, see <https://www.gnu.org/licenses/>.
 
 use super::WriteBack;
-<<<<<<< HEAD
 use crate::{Account, ActionData, Metadata, MetadataAddress, Module, ModuleAddress};
-use ckey::Address;
-=======
-use crate::{Account, ActionData, Metadata, MetadataAddress, Module, ModuleAddress, Shard, ShardAddress};
 use ckey::Ed25519Public as Public;
->>>>>>> 096dd3c4
 use merkle_trie::{Result as TrieResult, Trie, TrieMut};
 use primitives::H256;
 use std::cell::RefMut;
