{
    "name": "Tendermint",
    "engine": {
        "tendermint": {
            "params": {
                "timeoutPropose": 1000,
                "timeoutProposeDelta": 1000,
                "timeoutPrevote": 1000,
                "timeoutPrevoteDelta": 1000,
                "timeoutPrecommit": 1000,
                "timeoutPrecommitDelta": 1000,
                "timeoutCommit": 1000,
                "genesisStakes": {
<<<<<<< HEAD
                    "tccq8t6d5nxsd7pckgnswusmq6sdzu76kxa808t6m3gtygltrjqeeqncfggwh3": {
                        "stake": 70000,
                        "delegations": {
                            "tccqy9xjqk9zwz2zhgsvt9v8f8x9jxsct4s9dx707s2xpxwf7yw5jpdqurmyde": 104,
                            "tccqyz88auzcwhvq57r0l3tenh6j2vde79w8hpzv2h9gzs55kq07ae7vdca0jm": 103,
                            "tccqyjs940xyyr8ngv7gheup7fj2ln6xfa64a05q06u5x4jdpdfu9eyuansncp": 102,
                            "tccq85snuc3l5g4aeqjah8um6yvc5rnwqgp7a345eaeedznjrcued94umjdq57": 101
                        }
                    },
                    "tccq90kljkawglne9yhqyqajx6qg0u48w8e88s5kavy8vh33xa4ye842kfxyqu": {
                        "stake": 20000
                    },
                    "tccqyaty0ad0jdy7865m06yl7fff5444dpdzhckreqxqjx440m7tkkegtwfee5": {
                        "stake": 10000
                    }
=======
                    "01sv1ngs16bSZoN8HFkTg7kNg1Boue1Y3TvOvW4oWRH1jkDOQTwtc0": { "stake": 70000,
                        "delegations":  {
                            "rjmxg19kCmkCxROEoV0QYsrDpOYsjQwusCtN5_oKMEzk-I6kgtAtc0": 104,
                            "szff1322BHP3gsOuwFPDf-K8zvqSmNz4rj3CJirlQKFKWA_3c-Ytc0": 103,
                            "qwfj0xwkJQLV5iEGeaGeRfPA-TJX56Mnuq9fQD9coasmhanhck4tc0": 102,
                            "dbqtds3w6QnzEf0RXuQS7c_N6IzFBzcBAfdjWme5y0U5DxzLS14tc0": 101
                        }
                    },
                    "4cnj73b1X2_K3XI_PJSXAQHZG0BD-VO4-TnhS3WEOy8Ym7UmT1Utc0": { "stake": 20000 },
                    "fys3db1kOrI_rXyaTx9U2_RP-SlNK1q0LRXxYeQGBI1av35drZQtc0": { "stake": 10000 }
>>>>>>> be7701da
                },
                "genesisCandidates": {
                    "rjmxg19kCmkCxROEoV0QYsrDpOYsjQwusCtN5_oKMEzk-I6kgtAtc0": {
                        "pubkey": "0x0a6902c51384a15d1062cac3a4e62c8d0c2eb02b4de7fa0a304ce4f88ea482d0",
                        "deposit": 100,
                        "nominationEndsAt": 100,
                        "metadata": "validator 0"
                    },
                    "szff1322BHP3gsOuwFPDf-K8zvqSmNz4rj3CJirlQKFKWA_3c-Ytc0": {
                        "pubkey": "0x0473f782c3aec053c37fe2bccefa9298dcf8ae3dc2262ae540a14a580ff773e6",
                        "deposit": 100,
                        "nominationEndsAt": 100,
                        "metadata": "validator 1"
                    },
                    "qwfj0xwkJQLV5iEGeaGeRfPA-TJX56Mnuq9fQD9coasmhanhck4tc0": {
                        "pubkey": "0x2502d5e6210679a19e45f3c0f93257e7a327baaf5f403f5ca1ab2685a9e1724e",
                        "deposit": 100,
                        "nominationEndsAt": 100,
                        "metadata": "validator 2"
                    },
                    "dbqtds3w6QnzEf0RXuQS7c_N6IzFBzcBAfdjWme5y0U5DxzLS14tc0": {
                        "pubkey": "0xe909f311fd115ee412edcfcde88cc507370101f7635a67b9cb45390f1ccb4b5e",
                        "deposit": 100,
                        "nominationEndsAt": 100,
                        "metadata": "validator 3"
                    }
                }
            }
        }
    },
    "params": {
        "maxExtraDataSize": "0x20",
        "networkID": "tc",
        "maxBodySize": 4194304,
        "snapshotPeriod": 16384,
        "termSeconds": 0,
        "nominationExpiration": 100,
        "custodyPeriod": 100,
        "releasePeriod": 200,
        "maxNumOfValidators": 10,
        "minNumOfValidators": 1,
        "delegationThreshold": 100,
        "minDeposit": 100,
        "maxCandidateMetadataSize": 500
    },
    "genesis": {
        "seal": {
            "tendermint": {
                "prev_view": "0x0",
                "cur_view": "0x0",
                "precommits": [
                    "0x0000000000000000000000000000000000000000000000000000000000000000000000000000000000000000000000000000000000000000000000000000000000"
                ]
            }
        },
        "author": "rjmxg19kCmkCxROEoV0QYsrDpOYsjQwusCtN5_oKMEzk-I6kgtAtc0",
        "timestamp": "0x00",
        "parentHash": "0x0000000000000000000000000000000000000000000000000000000000000000",
        "extraData": "0x"
    },
<<<<<<< HEAD
    "appState": ""
=======
    "accounts": {
        "fjjh0001AAAAAAAAAAAAAAAAAAAAAAAAAAAAAAAAAAAAAAAAAAEtc0": { "balance": "1000000", "seq": "0" },
        "fjjh0002AAAAAAAAAAAAAAAAAAAAAAAAAAAAAAAAAAAAAAAAAAItc0": { "balance": "1000000", "seq": "0" },
        "fjjh0003AAAAAAAAAAAAAAAAAAAAAAAAAAAAAAAAAAAAAAAAAAMtc0": { "balance": "1000000", "seq": "0" },
        "fjjh0004AAAAAAAAAAAAAAAAAAAAAAAAAAAAAAAAAAAAAAAAAAQtc0": { "balance": "1000000", "seq": "0" },
        "fjjh0005AAAAAAAAAAAAAAAAAAAAAAAAAAAAAAAAAAAAAAAAAAUtc0": { "balance": "1000000" },
        "fjjh0006AAAAAAAAAAAAAAAAAAAAAAAAAAAAAAAAAAAAAAAAAAYtc0": { "balance": "1000000" },
        "fjjh0007AAAAAAAAAAAAAAAAAAAAAAAAAAAAAAAAAAAAAAAAAActc0": { "balance": "1000000" },
        "fjjh0008AAAAAAAAAAAAAAAAAAAAAAAAAAAAAAAAAAAAAAAAAAgtc0": { "balance": "1000000" },
        "fjjh0009AAAAAAAAAAAAAAAAAAAAAAAAAAAAAAAAAAAAAAAAAAktc0": { "balance": "1000000" },
        "01sv1ngs16bSZoN8HFkTg7kNg1Boue1Y3TvOvW4oWRH1jkDOQTwtc0": { "balance": "10000000000000000000", "seq": "0" },
        "rjmxg19kCmkCxROEoV0QYsrDpOYsjQwusCtN5_oKMEzk-I6kgtAtc0": { "balance": 104 },
        "szff1322BHP3gsOuwFPDf-K8zvqSmNz4rj3CJirlQKFKWA_3c-Ytc0": { "balance": 103 },
        "qwfj0xwkJQLV5iEGeaGeRfPA-TJX56Mnuq9fQD9coasmhanhck4tc0": { "balance": 102 },
        "dbqtds3w6QnzEf0RXuQS7c_N6IzFBzcBAfdjWme5y0U5DxzLS14tc0": { "balance": 101 }
    },
    "shards": 1
>>>>>>> be7701da
}<|MERGE_RESOLUTION|>--- conflicted
+++ resolved
@@ -11,23 +11,6 @@
                 "timeoutPrecommitDelta": 1000,
                 "timeoutCommit": 1000,
                 "genesisStakes": {
-<<<<<<< HEAD
-                    "tccq8t6d5nxsd7pckgnswusmq6sdzu76kxa808t6m3gtygltrjqeeqncfggwh3": {
-                        "stake": 70000,
-                        "delegations": {
-                            "tccqy9xjqk9zwz2zhgsvt9v8f8x9jxsct4s9dx707s2xpxwf7yw5jpdqurmyde": 104,
-                            "tccqyz88auzcwhvq57r0l3tenh6j2vde79w8hpzv2h9gzs55kq07ae7vdca0jm": 103,
-                            "tccqyjs940xyyr8ngv7gheup7fj2ln6xfa64a05q06u5x4jdpdfu9eyuansncp": 102,
-                            "tccq85snuc3l5g4aeqjah8um6yvc5rnwqgp7a345eaeedznjrcued94umjdq57": 101
-                        }
-                    },
-                    "tccq90kljkawglne9yhqyqajx6qg0u48w8e88s5kavy8vh33xa4ye842kfxyqu": {
-                        "stake": 20000
-                    },
-                    "tccqyaty0ad0jdy7865m06yl7fff5444dpdzhckreqxqjx440m7tkkegtwfee5": {
-                        "stake": 10000
-                    }
-=======
                     "01sv1ngs16bSZoN8HFkTg7kNg1Boue1Y3TvOvW4oWRH1jkDOQTwtc0": { "stake": 70000,
                         "delegations":  {
                             "rjmxg19kCmkCxROEoV0QYsrDpOYsjQwusCtN5_oKMEzk-I6kgtAtc0": 104,
@@ -38,7 +21,6 @@
                     },
                     "4cnj73b1X2_K3XI_PJSXAQHZG0BD-VO4-TnhS3WEOy8Ym7UmT1Utc0": { "stake": 20000 },
                     "fys3db1kOrI_rXyaTx9U2_RP-SlNK1q0LRXxYeQGBI1av35drZQtc0": { "stake": 10000 }
->>>>>>> be7701da
                 },
                 "genesisCandidates": {
                     "rjmxg19kCmkCxROEoV0QYsrDpOYsjQwusCtN5_oKMEzk-I6kgtAtc0": {
@@ -99,25 +81,5 @@
         "parentHash": "0x0000000000000000000000000000000000000000000000000000000000000000",
         "extraData": "0x"
     },
-<<<<<<< HEAD
     "appState": ""
-=======
-    "accounts": {
-        "fjjh0001AAAAAAAAAAAAAAAAAAAAAAAAAAAAAAAAAAAAAAAAAAEtc0": { "balance": "1000000", "seq": "0" },
-        "fjjh0002AAAAAAAAAAAAAAAAAAAAAAAAAAAAAAAAAAAAAAAAAAItc0": { "balance": "1000000", "seq": "0" },
-        "fjjh0003AAAAAAAAAAAAAAAAAAAAAAAAAAAAAAAAAAAAAAAAAAMtc0": { "balance": "1000000", "seq": "0" },
-        "fjjh0004AAAAAAAAAAAAAAAAAAAAAAAAAAAAAAAAAAAAAAAAAAQtc0": { "balance": "1000000", "seq": "0" },
-        "fjjh0005AAAAAAAAAAAAAAAAAAAAAAAAAAAAAAAAAAAAAAAAAAUtc0": { "balance": "1000000" },
-        "fjjh0006AAAAAAAAAAAAAAAAAAAAAAAAAAAAAAAAAAAAAAAAAAYtc0": { "balance": "1000000" },
-        "fjjh0007AAAAAAAAAAAAAAAAAAAAAAAAAAAAAAAAAAAAAAAAAActc0": { "balance": "1000000" },
-        "fjjh0008AAAAAAAAAAAAAAAAAAAAAAAAAAAAAAAAAAAAAAAAAAgtc0": { "balance": "1000000" },
-        "fjjh0009AAAAAAAAAAAAAAAAAAAAAAAAAAAAAAAAAAAAAAAAAAktc0": { "balance": "1000000" },
-        "01sv1ngs16bSZoN8HFkTg7kNg1Boue1Y3TvOvW4oWRH1jkDOQTwtc0": { "balance": "10000000000000000000", "seq": "0" },
-        "rjmxg19kCmkCxROEoV0QYsrDpOYsjQwusCtN5_oKMEzk-I6kgtAtc0": { "balance": 104 },
-        "szff1322BHP3gsOuwFPDf-K8zvqSmNz4rj3CJirlQKFKWA_3c-Ytc0": { "balance": 103 },
-        "qwfj0xwkJQLV5iEGeaGeRfPA-TJX56Mnuq9fQD9coasmhanhck4tc0": { "balance": 102 },
-        "dbqtds3w6QnzEf0RXuQS7c_N6IzFBzcBAfdjWme5y0U5DxzLS14tc0": { "balance": 101 }
-    },
-    "shards": 1
->>>>>>> be7701da
 }