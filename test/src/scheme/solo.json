--- conflicted
+++ resolved
@@ -36,15 +36,5 @@
         "parentHash": "0x0000000000000000000000000000000000000000000000000000000000000000",
         "extraData": "0x"
     },
-<<<<<<< HEAD
     "appState": ""
-=======
-    "accounts": {
-        "01sv1ngs16bSZoN8HFkTg7kNg1Boue1Y3TvOvW4oWRH1jkDOQTwtc0": {
-            "balance": "18000000000000000000",
-            "seq": "0"
-        }
-    },
-    "shards": 1
->>>>>>> be7701da
 }